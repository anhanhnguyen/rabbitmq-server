%%   The contents of this file are subject to the Mozilla Public License
%%   Version 1.1 (the "License"); you may not use this file except in
%%   compliance with the License. You may obtain a copy of the License at
%%   http://www.mozilla.org/MPL/
%%
%%   Software distributed under the License is distributed on an "AS IS"
%%   basis, WITHOUT WARRANTY OF ANY KIND, either express or implied. See the
%%   License for the specific language governing rights and limitations
%%   under the License.
%%
%%   The Original Code is RabbitMQ.
%%
%%   The Initial Developers of the Original Code are LShift Ltd,
%%   Cohesive Financial Technologies LLC, and Rabbit Technologies Ltd.
%%
%%   Portions created before 22-Nov-2008 00:00:00 GMT by LShift Ltd,
%%   Cohesive Financial Technologies LLC, or Rabbit Technologies Ltd
%%   are Copyright (C) 2007-2008 LShift Ltd, Cohesive Financial
%%   Technologies LLC, and Rabbit Technologies Ltd.
%%
%%   Portions created by LShift Ltd are Copyright (C) 2007-2010 LShift
%%   Ltd. Portions created by Cohesive Financial Technologies LLC are
%%   Copyright (C) 2007-2010 Cohesive Financial Technologies
%%   LLC. Portions created by Rabbit Technologies Ltd are Copyright
%%   (C) 2007-2010 Rabbit Technologies Ltd.
%%
%%   All Rights Reserved.
%%
%%   Contributor(s): ______________________________________.
%%

-module(rabbit_reader).
-include("rabbit_framing.hrl").
-include("rabbit.hrl").

-export([start_link/0, info_keys/0, info/1, info/2, shutdown/2]).

-export([system_continue/3, system_terminate/4, system_code_change/4]).

-export([init/1, mainloop/3]).

-export([server_properties/0]).

-export([analyze_frame/3]).

-import(gen_tcp).
-import(fprof).
-import(inet).
-import(prim_inet).

-define(HANDSHAKE_TIMEOUT, 10).
-define(NORMAL_TIMEOUT, 3).
-define(CLOSING_TIMEOUT, 1).
-define(CHANNEL_TERMINATION_TIMEOUT, 3).
-define(SILENT_CLOSE_DELAY, 3).
-define(FRAME_MAX, 131072). %% set to zero once QPid fix their negotiation

%---------------------------------------------------------------------------

-record(v1, {sock, connection, callback, recv_ref, connection_state,
             queue_collector}).

-define(INFO_KEYS,
        [pid, address, port, peer_address, peer_port,
         recv_oct, recv_cnt, send_oct, send_cnt, send_pend, state, channels,
         protocol, user, vhost, timeout, frame_max, client_properties]).

%% connection lifecycle
%%
%% all state transitions and terminations are marked with *...*
%%
%% The lifecycle begins with: start handshake_timeout timer, *pre-init*
%%
%% all states, unless specified otherwise:
%%   socket error -> *exit*
%%   socket close -> *throw*
%%   writer send failure -> *throw*
%%   forced termination -> *exit*
%%   handshake_timeout -> *throw*
%% pre-init:
%%   receive protocol header -> send connection.start, *starting*
%% starting:
%%   receive connection.start_ok -> send connection.tune, *tuning*
%% tuning:
%%   receive connection.tune_ok -> start heartbeats, *opening*
%% opening:
%%   receive connection.open -> send connection.open_ok, *running*
%% running:
%%   receive connection.close ->
%%     tell channels to terminate gracefully
%%     if no channels then send connection.close_ok, start
%%        terminate_connection timer, *closed*
%%     else *closing*
%%   forced termination
%%   -> wait for channels to terminate forcefully, start
%%      terminate_connection timer, send close, *exit*
%%   channel exit with hard error
%%   -> log error, wait for channels to terminate forcefully, start
%%      terminate_connection timer, send close, *closed*
%%   channel exit with soft error
%%   -> log error, mark channel as closing, *running*
%%   handshake_timeout -> ignore, *running*
%%   heartbeat timeout -> *throw*
%% closing:
%%   socket close -> *terminate*
%%   receive connection.close -> send connection.close_ok,
%%     *closing*
%%   receive frame -> ignore, *closing*
%%   handshake_timeout -> ignore, *closing*
%%   heartbeat timeout -> *throw*
%%   channel exit with hard error
%%   -> log error, wait for channels to terminate forcefully, start
%%      terminate_connection timer, send close, *closed*
%%   channel exit with soft error
%%   -> log error, mark channel as closing
%%      if last channel to exit then send connection.close_ok,
%%         start terminate_connection timer, *closed*
%%      else *closing*
%%   channel exits normally
%%   -> if last channel to exit then send connection.close_ok,
%%      start terminate_connection timer, *closed*
%% closed:
%%   socket close -> *terminate*
%%   receive connection.close -> send connection.close_ok,
%%     *closed*
%%   receive connection.close_ok -> self() ! terminate_connection,
%%     *closed*
%%   receive frame -> ignore, *closed*
%%   terminate_connection timeout -> *terminate*
%%   handshake_timeout -> ignore, *closed*
%%   heartbeat timeout -> *throw*
%%   channel exit -> log error, *closed*
%%
%%
%% TODO: refactor the code so that the above is obvious

%%----------------------------------------------------------------------------

-ifdef(use_specs).

-spec(info_keys/0 :: () -> [info_key()]).
-spec(info/1 :: (pid()) -> [info()]).
-spec(info/2 :: (pid(), [info_key()]) -> [info()]).
-spec(shutdown/2 :: (pid(), string()) -> 'ok').
-spec(server_properties/0 :: () -> amqp_table()).

-endif.

%%--------------------------------------------------------------------------

start_link() ->
    {ok, proc_lib:spawn_link(?MODULE, init, [self()])}.

shutdown(Pid, Explanation) ->
    gen_server:call(Pid, {shutdown, Explanation}, infinity).

init(Parent) ->
    Deb = sys:debug_options([]),
    receive
        {go, Sock, SockTransform} ->
            start_connection(Parent, Deb, Sock, SockTransform)
    end.

system_continue(Parent, Deb, State) ->
    ?MODULE:mainloop(Parent, Deb, State).

system_terminate(Reason, _Parent, _Deb, _State) ->
    exit(Reason).

system_code_change(Misc, _Module, _OldVsn, _Extra) ->
    {ok, Misc}.

info_keys() -> ?INFO_KEYS.

info(Pid) ->
    gen_server:call(Pid, info, infinity).

info(Pid, Items) ->
    case gen_server:call(Pid, {info, Items}, infinity) of
        {ok, Res}      -> Res;
        {error, Error} -> throw(Error)
    end.

setup_profiling() ->
    Value = rabbit_misc:get_config(profiling_enabled, false),
    case Value of
        once ->
            rabbit_log:info("Enabling profiling for this connection, "
                            "and disabling for subsequent.~n"),
            rabbit_misc:set_config(profiling_enabled, false),
            fprof:trace(start);
        true ->
            rabbit_log:info("Enabling profiling for this connection.~n"),
            fprof:trace(start);
        false ->
            ok
    end,
    Value.

teardown_profiling(Value) ->
    case Value of
        false ->
            ok;
        _ ->
            rabbit_log:info("Completing profiling for this connection.~n"),
            fprof:trace(stop),
            fprof:profile(),
            fprof:analyse([{dest, []}, {cols, 100}])
    end.

server_properties() ->
    {ok, Product} = application:get_key(rabbit, id),
    {ok, Version} = application:get_key(rabbit, vsn),
    [{list_to_binary(K), longstr, list_to_binary(V)} ||
        {K, V} <- [{"product",     Product},
                   {"version",     Version},
                   {"platform",    "Erlang/OTP"},
                   {"copyright",   ?COPYRIGHT_MESSAGE},
                   {"information", ?INFORMATION_MESSAGE}]].

inet_op(F) -> rabbit_misc:throw_on_error(inet_error, F).

socket_op(Sock, Fun) ->
    case Fun(Sock) of
        {ok, Res}       -> Res;
        {error, Reason} -> rabbit_log:error("error on TCP connection ~p:~p~n",
                                            [self(), Reason]),
                           rabbit_log:info("closing TCP connection ~p~n",
                                           [self()]),
                           exit(normal)
    end.

start_connection(Parent, Deb, Sock, SockTransform) ->
    process_flag(trap_exit, true),
    {PeerAddress, PeerPort} = socket_op(Sock, fun rabbit_net:peername/1),
    PeerAddressS = inet_parse:ntoa(PeerAddress),
    rabbit_log:info("starting TCP connection ~p from ~s:~p~n",
                    [self(), PeerAddressS, PeerPort]),
    ClientSock = socket_op(Sock, SockTransform),
    erlang:send_after(?HANDSHAKE_TIMEOUT * 1000, self(),
                      handshake_timeout),
    ProfilingValue = setup_profiling(),
    {ok, Collector} = rabbit_reader_queue_collector:start_link(),
    try
        mainloop(Parent, Deb, switch_callback(
                                #v1{sock = ClientSock,
                                    connection = #connection{
                                      user = none,
                                      timeout_sec = ?HANDSHAKE_TIMEOUT,
                                      frame_max = ?FRAME_MIN_SIZE,
                                      vhost = none,
                                      client_properties = none,
                                      protocol = unknown},
                                    callback = uninitialized_callback,
                                    recv_ref = none,
                                    connection_state = pre_init,
                                    queue_collector = Collector},
                                handshake, 8))
    catch
        Ex -> (if Ex == connection_closed_abruptly ->
                       fun rabbit_log:warning/2;
                  true ->
                       fun rabbit_log:error/2
               end)("exception on TCP connection ~p from ~s:~p~n~p~n",
                    [self(), PeerAddressS, PeerPort, Ex])
    after
        rabbit_log:info("closing TCP connection ~p from ~s:~p~n",
                        [self(), PeerAddressS, PeerPort]),
        %% We don't close the socket explicitly. The reader is the
        %% controlling process and hence its termination will close
        %% the socket. Furthermore, gen_tcp:close/1 waits for pending
        %% output to be sent, which results in unnecessary delays.
        %%
        %% gen_tcp:close(ClientSock),
        teardown_profiling(ProfilingValue),
        rabbit_reader_queue_collector:shutdown(Collector),
        rabbit_misc:unlink_and_capture_exit(Collector)
    end,
    done.

mainloop(Parent, Deb, State = #v1{sock= Sock, recv_ref = Ref}) ->
    %%?LOGDEBUG("Reader mainloop: ~p bytes available, need ~p~n", [HaveBytes, WaitUntilNBytes]),
    receive
        {inet_async, Sock, Ref, {ok, Data}} ->
            {State1, Callback1, Length1} =
                handle_input(State#v1.callback, Data,
                             State#v1{recv_ref = none}),
            mainloop(Parent, Deb,
                     switch_callback(State1, Callback1, Length1));
        {inet_async, Sock, Ref, {error, closed}} ->
            if State#v1.connection_state =:= closed ->
                    State;
               true ->
                    throw(connection_closed_abruptly)
            end;
        {inet_async, Sock, Ref, {error, Reason}} ->
            throw({inet_error, Reason});
        {'EXIT', Parent, Reason} ->
            terminate(io_lib:format("broker forced connection closure "
                                    "with reason '~w'", [Reason]), State),
            %% this is what we are expected to do according to
            %% http://www.erlang.org/doc/man/sys.html
            %%
            %% If we wanted to be *really* nice we should wait for a
            %% while for clients to close the socket at their end,
            %% just as we do in the ordinary error case. However,
            %% since this termination is initiated by our parent it is
            %% probably more important to exit quickly.
            exit(Reason);
        {channel_exit, _Chan, E = {writer, send_failed, _Error}} ->
            throw(E);
        {channel_exit, Channel, Reason} ->
            mainloop(Parent, Deb, handle_channel_exit(Channel, Reason, State));
        {'EXIT', Pid, Reason} ->
            mainloop(Parent, Deb, handle_dependent_exit(Pid, Reason, State));
        terminate_connection ->
            State;
        handshake_timeout ->
            if State#v1.connection_state =:= running orelse
               State#v1.connection_state =:= closing orelse
               State#v1.connection_state =:= closed ->
                    mainloop(Parent, Deb, State);
               true ->
                    throw({handshake_timeout, State#v1.callback})
            end;
        timeout ->
            throw({timeout, State#v1.connection_state});
        {'$gen_call', From, {shutdown, Explanation}} ->
            {ForceTermination, NewState} = terminate(Explanation, State),
            gen_server:reply(From, ok),
            case ForceTermination of
                force  -> ok;
                normal -> mainloop(Parent, Deb, NewState)
            end;
        {'$gen_call', From, info} ->
            gen_server:reply(From, infos(?INFO_KEYS, State)),
            mainloop(Parent, Deb, State);
        {'$gen_call', From, {info, Items}} ->
            gen_server:reply(From, try {ok, infos(Items, State)}
                                   catch Error -> {error, Error}
                                   end),
            mainloop(Parent, Deb, State);
        {system, From, Request} ->
            sys:handle_system_msg(Request, From,
                                  Parent, ?MODULE, Deb, State);
        Other ->
            %% internal error -> something worth dying for
            exit({unexpected_message, Other})
    end.

switch_callback(OldState, NewCallback, Length) ->
    Ref = inet_op(fun () -> rabbit_net:async_recv(
                              OldState#v1.sock, Length, infinity) end),
    OldState#v1{callback = NewCallback,
                recv_ref = Ref}.

terminate(Explanation, State = #v1{connection_state = running}) ->
    {normal, send_exception(State, 0,
                            rabbit_misc:amqp_error(
                              connection_forced, Explanation, [], none))};
terminate(_Explanation, State) ->
    {force, State}.

close_connection(State = #v1{connection = #connection{
                               timeout_sec = TimeoutSec}}) ->
    %% We terminate the connection after the specified interval, but
    %% no later than ?CLOSING_TIMEOUT seconds.
    TimeoutMillisec =
        1000 * if TimeoutSec > 0 andalso
                  TimeoutSec < ?CLOSING_TIMEOUT -> TimeoutSec;
                  true -> ?CLOSING_TIMEOUT
               end,
    erlang:send_after(TimeoutMillisec, self(), terminate_connection),
    State#v1{connection_state = closed}.

close_channel(Channel, State) ->
    put({channel, Channel}, closing),
    State.

handle_channel_exit(Channel, Reason, State) ->
    handle_exception(State, Channel, Reason).

handle_dependent_exit(Pid, normal, State) ->
    erase({chpid, Pid}),
    maybe_close(State);
handle_dependent_exit(Pid, Reason, State) ->
    case channel_cleanup(Pid) of
        undefined -> exit({abnormal_dependent_exit, Pid, Reason});
        Channel   -> maybe_close(handle_exception(State, Channel, Reason))
    end.

channel_cleanup(Pid) ->
    case get({chpid, Pid}) of
        undefined          -> undefined;
        {channel, Channel} -> erase({channel, Channel}),
                              erase({chpid, Pid}),
                              Channel
    end.

all_channels() -> [Pid || {{chpid, Pid},_} <- get()].

terminate_channels() ->
    NChannels = length([exit(Pid, normal) || Pid <- all_channels()]),
    if NChannels > 0 ->
            Timeout = 1000 * ?CHANNEL_TERMINATION_TIMEOUT * NChannels,
            TimerRef = erlang:send_after(Timeout, self(), cancel_wait),
            wait_for_channel_termination(NChannels, TimerRef);
       true -> ok
    end.

wait_for_channel_termination(0, TimerRef) ->
    case erlang:cancel_timer(TimerRef) of
        false -> receive
                     cancel_wait -> ok
                 end;
        _     -> ok
    end;

wait_for_channel_termination(N, TimerRef) ->
    receive
        {'EXIT', Pid, Reason} ->
            case channel_cleanup(Pid) of
                undefined ->
                    exit({abnormal_dependent_exit, Pid, Reason});
                Channel ->
                    case Reason of
                        normal -> ok;
                        _ ->
                            rabbit_log:error(
                              "connection ~p, channel ~p - "
                              "error while terminating:~n~p~n",
                              [self(), Channel, Reason])
                    end,
                    wait_for_channel_termination(N-1, TimerRef)
            end;
        cancel_wait ->
            exit(channel_termination_timeout)
    end.

maybe_close(State = #v1{connection_state = closing,
                        queue_collector = Collector,
                        connection = #connection{protocol = Protocol},
                        sock = Sock}) ->
    case all_channels() of
        [] ->
            %% Spec says "Exclusive queues may only be accessed by the current
            %% connection, and are deleted when that connection closes."
            %% This does not strictly imply synchrony, but in practice it seems
            %% to be what people assume.
            rabbit_reader_queue_collector:delete_all(Collector),
            ok = send_on_channel0(Sock, #'connection.close_ok'{}, Protocol),
            close_connection(State);
        _  -> State
    end;
maybe_close(State) ->
    State.

handle_frame(Type, 0, Payload,
             State = #v1{connection_state = CS,
                         connection = #connection{protocol = Protocol}})
  when CS =:= closing; CS =:= closed ->
    case analyze_frame(Type, Payload, Protocol) of
        {method, MethodName, FieldsBin} ->
            handle_method0(MethodName, FieldsBin, State);
        _Other -> State
    end;
handle_frame(_Type, _Channel, _Payload, State = #v1{connection_state = CS})
  when CS =:= closing; CS =:= closed ->
    State;
handle_frame(Type, 0, Payload,
             State = #v1{connection = #connection{protocol = Protocol}}) ->
    case analyze_frame(Type, Payload, Protocol) of
        error     -> throw({unknown_frame, 0, Type, Payload});
        heartbeat -> State;
        {method, MethodName, FieldsBin} ->
            handle_method0(MethodName, FieldsBin, State);
        Other -> throw({unexpected_frame_on_channel0, Other})
    end;
handle_frame(Type, Channel, Payload,
             State = #v1{connection = #connection{protocol = Protocol}}) ->
    case analyze_frame(Type, Payload, Protocol) of
        error         -> throw({unknown_frame, Channel, Type, Payload});
        heartbeat     -> throw({unexpected_heartbeat_frame, Channel});
        AnalyzedFrame ->
            %%?LOGDEBUG("Ch ~p Frame ~p~n", [Channel, AnalyzedFrame]),
            case get({channel, Channel}) of
                {chpid, ChPid} ->
                    case AnalyzedFrame of
                        {method, 'channel.close', _} ->
                            erase({channel, Channel});
                        _ -> ok
                    end,
                    ok = rabbit_framing_channel:process(ChPid, AnalyzedFrame),
                    State;
                closing ->
                    %% According to the spec, after sending a
                    %% channel.close we must ignore all frames except
                    %% channel.close and channel.close_ok.  In the
                    %% event of a channel.close, we should send back a
                    %% channel.close_ok.
                    case AnalyzedFrame of
                        {method, 'channel.close_ok', _} ->
                            erase({channel, Channel});
                        {method, 'channel.close', _} ->
                            %% We're already closing this channel, so
                            %% there's no cleanup to do (notify
                            %% queues, etc.)
                            ok = rabbit_writer:send_command(State#v1.sock,
                                                            #'channel.close_ok'{});
                        _ -> ok
                    end,
                    State;
                undefined ->
                    case State#v1.connection_state of
                        running -> ok = send_to_new_channel(
                                          Channel, AnalyzedFrame, State),
                                   State;
                        Other   -> throw({channel_frame_while_starting,
                                          Channel, Other, AnalyzedFrame})
                    end
            end
    end.

analyze_frame(?FRAME_METHOD,
              <<ClassId:16, MethodId:16, MethodFields/binary>>,
              Protocol) ->
    MethodName = Protocol:lookup_method_name({ClassId, MethodId}),
    {method, MethodName, MethodFields};
analyze_frame(?FRAME_HEADER,
              <<ClassId:16, Weight:16, BodySize:64, Properties/binary>>,
              _Protocol) ->
    {content_header, ClassId, Weight, BodySize, Properties};
analyze_frame(?FRAME_BODY, Body, _Protocol) ->
    {content_body, Body};
analyze_frame(?FRAME_HEARTBEAT, <<>>, _Protocol) ->
    heartbeat;
analyze_frame(_Type, _Body, _Protocol) ->
    error.

handle_input(frame_header, <<Type:8,Channel:16,PayloadSize:32>>, State) ->
    %%?LOGDEBUG("Got frame header: ~p/~p/~p~n", [Type, Channel, PayloadSize]),
    {State, {frame_payload, Type, Channel, PayloadSize}, PayloadSize + 1};

handle_input({frame_payload, Type, Channel, PayloadSize}, PayloadAndMarker, State) ->
    case PayloadAndMarker of
        <<Payload:PayloadSize/binary, ?FRAME_END>> ->
            %%?LOGDEBUG("Frame completed: ~p/~p/~p~n", [Type, Channel, Payload]),
            NewState = handle_frame(Type, Channel, Payload, State),
            {NewState, frame_header, 7};
        _ ->
            throw({bad_payload, PayloadAndMarker})
    end;

%% The two rules pertaining to version negotiation:
%%
%% * If the server cannot support the protocol specified in the
%% protocol header, it MUST respond with a valid protocol header and
%% then close the socket connection.
%%
%% * The server MUST provide a protocol version that is lower than or
%% equal to that requested by the client in the protocol header.
handle_input(handshake, <<"AMQP", 0, 0, 9, 1>>, State) ->
    start_connection({0, 9, 1}, rabbit_framing_amqp_0_9_1, State);

handle_input(handshake, <<"AMQP", 1, 1, 0, 9>>, State) ->
    start_connection({0, 9, 0}, rabbit_framing_amqp_0_9_1, State);

%% the 0-8 spec, confusingly, defines the version as 8-0
handle_input(handshake, <<"AMQP", 1, 1, 8, 0>>, State) ->
    start_connection({8, 0, 0}, rabbit_framing_amqp_0_8, State);

handle_input(handshake, <<"AMQP", A, B, C, D>>, #v1{sock = Sock}) ->
    refuse_connection(Sock, {bad_version, A, B, C, D});

handle_input(handshake, Other, #v1{sock = Sock}) ->
    refuse_connection(Sock, {bad_header, Other});

handle_input(Callback, Data, _State) ->
    throw({bad_input, Callback, Data}).

%% Offer a protocol version to the client.  Connection.start only
%% includes a major and minor version number, Luckily 0-9 and 0-9-1
%% are similar enough that clients will be happy with either.
start_connection({ProtocolMajor, ProtocolMinor, _ProtocolRevision},
                 Protocol,
                 State = #v1{sock = Sock, connection = Connection}) ->
    Start = #'connection.start'{ version_major = ProtocolMajor,
                                 version_minor = ProtocolMinor,
                                 server_properties = server_properties(),
                                 mechanisms = <<"PLAIN AMQPLAIN">>,
                                 locales = <<"en_US">> },
    ok = send_on_channel0(Sock, Start, Protocol),
    {State#v1{connection = Connection#connection{
                             timeout_sec = ?NORMAL_TIMEOUT,
                             protocol = Protocol},
              connection_state = starting},
     frame_header, 7}.

refuse_connection(Sock, Exception) ->
    ok = inet_op(fun () -> rabbit_net:send(Sock, <<"AMQP",0,0,9,1>>) end),
    throw(Exception).

%%--------------------------------------------------------------------------

handle_method0(MethodName, FieldsBin,
               State = #v1{connection = #connection{protocol = Protocol}}) ->
    try
        handle_method0(Protocol:decode_method_fields(MethodName, FieldsBin),
                       State)
    catch exit:Reason ->
            CompleteReason = case Reason of
                                 #amqp_error{method = none} ->
                                     Reason#amqp_error{method = MethodName};
                                 OtherReason -> OtherReason
                             end,
            case State#v1.connection_state of
                running -> send_exception(State, 0, CompleteReason);
                %% We don't trust the client at this point - force
                %% them to wait for a bit so they can't DOS us with
                %% repeated failed logins etc.
                Other   -> timer:sleep(?SILENT_CLOSE_DELAY * 1000),
                           throw({channel0_error, Other, CompleteReason})
            end
    end.

handle_method0(#'connection.start_ok'{mechanism = Mechanism,
                                      response = Response,
                                      client_properties = ClientProperties},
               State = #v1{connection_state = starting,
                           connection = Connection =
                               #connection{protocol = Protocol},
                           sock = Sock}) ->
    User = rabbit_access_control:check_login(Mechanism, Response),
    Tune = #'connection.tune'{channel_max = 0,
                              frame_max = ?FRAME_MAX,
                              heartbeat = 0},
    ok = send_on_channel0(Sock, Tune, Protocol),
    State#v1{connection_state = tuning,
             connection = Connection#connection{
                            user = User,
                            client_properties = ClientProperties}};
handle_method0(#'connection.tune_ok'{frame_max = FrameMax,
                                     heartbeat = ClientHeartbeat},
               State = #v1{connection_state = tuning,
                           connection = Connection,
                           sock = Sock}) ->
    if (FrameMax /= 0) and (FrameMax < ?FRAME_MIN_SIZE) ->
            rabbit_misc:protocol_error(
              not_allowed, "frame_max=~w < ~w min size",
              [FrameMax, ?FRAME_MIN_SIZE]);
       (?FRAME_MAX /= 0) and (FrameMax > ?FRAME_MAX) ->
            rabbit_misc:protocol_error(
              not_allowed, "frame_max=~w > ~w max size",
              [FrameMax, ?FRAME_MAX]);
       true ->
            rabbit_heartbeat:start_heartbeat(Sock, ClientHeartbeat),
            State#v1{connection_state = opening,
                     connection = Connection#connection{
                                    timeout_sec = ClientHeartbeat,
                                    frame_max = FrameMax}}
    end;

handle_method0(#'connection.open'{virtual_host = VHostPath},

               State = #v1{connection_state = opening,
                           connection = Connection = #connection{
                                          user = User,
                                          protocol = Protocol},
                           sock = Sock}) ->
    ok = rabbit_access_control:check_vhost_access(User, VHostPath),
    NewConnection = Connection#connection{vhost = VHostPath},
    ok = send_on_channel0(Sock, #'connection.open_ok'{}, Protocol),
    State#v1{connection_state = running,
             connection = NewConnection};
handle_method0(#'connection.close'{},
               State = #v1{connection_state = running}) ->
    lists:foreach(fun rabbit_framing_channel:shutdown/1, all_channels()),
    maybe_close(State#v1{connection_state = closing});
handle_method0(#'connection.close'{},
               State = #v1{connection_state = CS,
                           connection = #connection{protocol = Protocol},
                           sock = Sock})
  when CS =:= closing; CS =:= closed ->
    %% We're already closed or closing, so we don't need to cleanup
    %% anything.
    ok = send_on_channel0(Sock, #'connection.close_ok'{}, Protocol),
    State;
handle_method0(#'connection.close_ok'{},
               State = #v1{connection_state = closed}) ->
    self() ! terminate_connection,
    State;
handle_method0(_Method, State = #v1{connection_state = CS})
  when CS =:= closing; CS =:= closed ->
    State;
handle_method0(_Method, #v1{connection_state = S}) ->
    rabbit_misc:protocol_error(
      channel_error, "unexpected method in connection state ~w", [S]).

send_on_channel0(Sock, Method, Protocol) ->
    ok = rabbit_writer:internal_send_command(Sock, 0, Method, Protocol).

%%--------------------------------------------------------------------------

infos(Items, State) -> [{Item, i(Item, State)} || Item <- Items].

i(pid, #v1{}) ->
    self();
i(address, #v1{sock = Sock}) ->
    {ok, {A, _}} = rabbit_net:sockname(Sock),
    A;
i(port, #v1{sock = Sock}) ->
    {ok, {_, P}} = rabbit_net:sockname(Sock),
    P;
i(peer_address, #v1{sock = Sock}) ->
    {ok, {A, _}} = rabbit_net:peername(Sock),
    A;
i(peer_port, #v1{sock = Sock}) ->
    {ok, {_, P}} = rabbit_net:peername(Sock),
    P;
i(SockStat, #v1{sock = Sock}) when SockStat =:= recv_oct;
                                   SockStat =:= recv_cnt;
                                   SockStat =:= send_oct;
                                   SockStat =:= send_cnt;
                                   SockStat =:= send_pend ->
    case rabbit_net:getstat(Sock, [SockStat]) of
        {ok, [{SockStat, StatVal}]} -> StatVal;
        {error, einval}             -> undefined;
        {error, Error}              -> throw({cannot_get_socket_stats, Error})
    end;
i(state, #v1{connection_state = S}) ->
    S;
i(channels, #v1{}) ->
    length(all_channels());
i(protocol, #v1{connection = #connection{protocol = Protocol}}) ->
    Protocol:version();
i(user, #v1{connection = #connection{user = #user{username = Username}}}) ->
    Username;
i(user, #v1{connection = #connection{user = none}}) ->
    '';
i(vhost, #v1{connection = #connection{vhost = VHost}}) ->
    VHost;
i(timeout, #v1{connection = #connection{timeout_sec = Timeout}}) ->
    Timeout;
i(frame_max, #v1{connection = #connection{frame_max = FrameMax}}) ->
    FrameMax;
i(client_properties, #v1{connection = #connection{
                           client_properties = ClientProperties}}) ->
    ClientProperties;
i(Item, #v1{}) ->
    throw({bad_argument, Item}).

%%--------------------------------------------------------------------------

send_to_new_channel(Channel, AnalyzedFrame,
                    #v1{connection = #connection{
                          frame_max = FrameMax,
                          user      = #user{username = Username},
                          vhost     = VHost,
                          protocol  = Protocol},
                        sock = Sock,
                        queue_collector = Collector}) ->
    WriterPid = rabbit_writer:start(Sock, Channel, FrameMax, Protocol),
    ChPid = rabbit_framing_channel:start_link(
              fun rabbit_channel:start_link/6,
              [Channel, self(), WriterPid, Username, VHost, Collector],
              Protocol),
    put({channel, Channel}, {chpid, ChPid}),
    put({chpid, ChPid}, {channel, Channel}),
    ok = rabbit_framing_channel:process(ChPid, AnalyzedFrame).

log_channel_error(ConnectionState, Channel, Reason) ->
    rabbit_log:error("connection ~p (~p), channel ~p - error:~n~p~n",
                     [self(), ConnectionState, Channel, Reason]).

handle_exception(State = #v1{connection_state = closed}, Channel, Reason) ->
    log_channel_error(closed, Channel, Reason),
    State;
handle_exception(State = #v1{connection_state = CS}, Channel, Reason) ->
    log_channel_error(CS, Channel, Reason),
    send_exception(State, Channel, Reason).

send_exception(State = #v1{connection = #connection{protocol = Protocol}},
               Channel, Reason) ->
    {ShouldClose, CloseChannel, CloseMethod} =
        map_exception(Channel, Reason, Protocol),
    NewState = case ShouldClose of
                   true  -> terminate_channels(),
                            close_connection(State);
                   false -> close_channel(Channel, State)
               end,
    ok = rabbit_writer:internal_send_command(
           NewState#v1.sock, CloseChannel, CloseMethod, Protocol),
    NewState.

map_exception(Channel, Reason, Protocol) ->
    {SuggestedClose, ReplyCode, ReplyText, FailedMethod} =
        lookup_amqp_exception(Reason, Protocol),
    ShouldClose = SuggestedClose or (Channel == 0),
    {ClassId, MethodId} = case FailedMethod of
                              {_, _} -> FailedMethod;
<<<<<<< HEAD
                              none -> {0, 0};
                              _ -> Protocol:method_id(FailedMethod)
=======
                              none   -> {0, 0};
                              _      -> rabbit_framing:method_id(FailedMethod)
>>>>>>> cf86b976
                          end,
    {CloseChannel, CloseMethod} =
        case ShouldClose of
            true -> {0, #'connection.close'{reply_code = ReplyCode,
                                            reply_text = ReplyText,
                                            class_id = ClassId,
                                            method_id = MethodId}};
            false -> {Channel, #'channel.close'{reply_code = ReplyCode,
                                                reply_text = ReplyText,
                                                class_id = ClassId,
                                                method_id = MethodId}}
        end,
    {ShouldClose, CloseChannel, CloseMethod}.

lookup_amqp_exception(#amqp_error{name        = Name,
                                  explanation = Expl,
                                  method      = Method},
                      Protocol) ->
    {ShouldClose, Code, Text} = Protocol:lookup_amqp_exception(Name),
    ExplBin = amqp_exception_explanation(Text, Expl),
    {ShouldClose, Code, ExplBin, Method};
lookup_amqp_exception(Other, Protocol) ->
    rabbit_log:warning("Non-AMQP exit reason '~p'~n", [Other]),
    {ShouldClose, Code, Text} = Protocol:lookup_amqp_exception(internal_error),
    {ShouldClose, Code, Text, none}.

amqp_exception_explanation(Text, Expl) ->
    ExplBin = list_to_binary(Expl),
    CompleteTextBin = <<Text/binary, " - ", ExplBin/binary>>,
    if size(CompleteTextBin) > 255 -> <<CompleteTextBin:252/binary, "...">>;
       true                        -> CompleteTextBin
    end.<|MERGE_RESOLUTION|>--- conflicted
+++ resolved
@@ -798,13 +798,8 @@
     ShouldClose = SuggestedClose or (Channel == 0),
     {ClassId, MethodId} = case FailedMethod of
                               {_, _} -> FailedMethod;
-<<<<<<< HEAD
-                              none -> {0, 0};
-                              _ -> Protocol:method_id(FailedMethod)
-=======
                               none   -> {0, 0};
-                              _      -> rabbit_framing:method_id(FailedMethod)
->>>>>>> cf86b976
+                              _      -> Protocol:method_id(FailedMethod)
                           end,
     {CloseChannel, CloseMethod} =
         case ShouldClose of
