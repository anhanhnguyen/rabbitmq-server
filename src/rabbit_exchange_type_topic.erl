%% The contents of this file are subject to the Mozilla Public License
%% Version 1.1 (the "License"); you may not use this file except in
%% compliance with the License. You may obtain a copy of the License
%% at http://www.mozilla.org/MPL/
%%
%% Software distributed under the License is distributed on an "AS IS"
%% basis, WITHOUT WARRANTY OF ANY KIND, either express or implied. See
%% the License for the specific language governing rights and
%% limitations under the License.
%%
%% The Original Code is RabbitMQ.
%%
%% The Initial Developer of the Original Code is VMware, Inc.
%% Copyright (c) 2007-2011 VMware, Inc.  All rights reserved.
%%

-module(rabbit_exchange_type_topic).

-include("rabbit.hrl").

-behaviour(rabbit_exchange_type).

<<<<<<< HEAD
-export([description/0, route/2]).
-export([validate/1, create/2, delete/3, add_binding/3,
=======
-export([description/0, serialise_events/0, route/2]).
-export([validate/1, create/2, delete/3, add_bindings/3,
>>>>>>> 8e5b26a8
         remove_bindings/3, assert_args_equivalence/2]).
-include("rabbit_exchange_type_spec.hrl").

-rabbit_boot_step({?MODULE,
                   [{description, "exchange type topic"},
                    {mfa,         {rabbit_registry, register,
                                   [exchange, <<"topic">>, ?MODULE]}},
                    {requires,    rabbit_registry},
                    {enables,     kernel_ready}]}).

%%----------------------------------------------------------------------------

description() ->
    [{name, <<"topic">>},
     {description, <<"AMQP topic exchange, as per the AMQP specification">>}].

serialise_events() -> false.

%% NB: This may return duplicate results in some situations (that's ok)
route(#exchange{name = X},
      #delivery{message = #basic_message{routing_keys = Routes}}) ->
    lists:append([begin
                      Words = split_topic_key(RKey),
                      mnesia:async_dirty(fun trie_match/2, [X, Words])
                  end || RKey <- Routes]).

validate(_X) -> ok.
create(_Tx, _X) -> ok.

delete(transaction, #exchange{name = X}, _Bs) ->
    trie_remove_all_edges(X),
    trie_remove_all_bindings(X),
    ok;
delete(none, _Exchange, _Bs) ->
    ok.

<<<<<<< HEAD
add_binding(true, _Exchange, Binding) ->
    internal_add_binding(Binding);
add_binding(false, _Exchange, _Binding) ->
=======
add_bindings(transaction, _X, Bs) ->
    rabbit_misc:execute_mnesia_transaction(
      fun () ->
              lists:foreach(fun (B) -> internal_add_binding(B) end, Bs)
      end);
add_bindings(none, _X, _Bs) ->
>>>>>>> 8e5b26a8
    ok.

remove_bindings(transaction, #exchange{name = X}, Bs) ->
    %% The remove process is split into two distinct phases. In the
    %% first phase we gather the lists of bindings and edges to
    %% delete, then in the second phase we process all the
    %% deletions. This is to prevent interleaving of read/write
    %% operations in mnesia that can adversely affect performance.
    {ToDelete, Paths} =
       lists:foldl(
         fun(#binding{source = S, key = K, destination = D}, {Acc, PathAcc}) ->
                 Path = [{FinalNode, _} | _] =
                     follow_down_get_path(S, split_topic_key(K)),
                 {[{FinalNode, D} | Acc],
                  decrement_bindings(X, Path, maybe_add_path(X, Path, PathAcc))}
         end, {[], gb_trees:empty()}, Bs),

    [trie_remove_binding(X, FinalNode, D) || {FinalNode, D} <- ToDelete],
    [trie_remove_edge(X, Parent, Node, W) ||
        {Node, {Parent, W, {0, 0}}} <- gb_trees:to_list(Paths)],
    ok;
remove_bindings(none, _X, _Bs) ->
    ok.

maybe_add_path(_X, [{root, none}], PathAcc) ->
    PathAcc;
maybe_add_path(X, [{Node, W}, {Parent, _} | _], PathAcc) ->
    case gb_trees:is_defined(Node, PathAcc) of
        true  -> PathAcc;
        false -> gb_trees:insert(Node, {Parent, W, {trie_binding_count(X, Node),
                                                    trie_child_count(X, Node)}},
                                 PathAcc)
    end.

decrement_bindings(X, Path, PathAcc) ->
    with_path_acc(X, fun({Bindings, Edges}) -> {Bindings - 1, Edges} end,
                  Path, PathAcc).

decrement_edges(X, Path, PathAcc) ->
    with_path_acc(X, fun({Bindings, Edges}) -> {Bindings, Edges - 1} end,
                  Path, PathAcc).

with_path_acc(_X, _Fun, [{root, none}], PathAcc) ->
    PathAcc;
with_path_acc(X, Fun, [{Node, _} | ParentPath], PathAcc) ->
    {Parent, W, Counts} = gb_trees:get(Node, PathAcc),
    NewCounts = Fun(Counts),
    NewPathAcc = gb_trees:update(Node, {Parent, W, NewCounts}, PathAcc),
    case NewCounts of
        {0, 0} -> decrement_edges(X, ParentPath,
                                  maybe_add_path(X, ParentPath, NewPathAcc));
        _      -> NewPathAcc
    end.


assert_args_equivalence(X, Args) ->
    rabbit_exchange:assert_args_equivalence(X, Args).

%%----------------------------------------------------------------------------

internal_add_binding(#binding{source = X, key = K, destination = D}) ->
    FinalNode = follow_down_create(X, split_topic_key(K)),
    trie_add_binding(X, FinalNode, D),
    ok.

trie_match(X, Words) ->
    trie_match(X, root, Words, []).

trie_match(X, Node, [], ResAcc) ->
    trie_match_part(X, Node, "#", fun trie_match_skip_any/4, [],
                    trie_bindings(X, Node) ++ ResAcc);
trie_match(X, Node, [W | RestW] = Words, ResAcc) ->
    lists:foldl(fun ({WArg, MatchFun, RestWArg}, Acc) ->
                        trie_match_part(X, Node, WArg, MatchFun, RestWArg, Acc)
                end, ResAcc, [{W, fun trie_match/4, RestW},
                              {"*", fun trie_match/4, RestW},
                              {"#", fun trie_match_skip_any/4, Words}]).

trie_match_part(X, Node, Search, MatchFun, RestW, ResAcc) ->
    case trie_child(X, Node, Search) of
        {ok, NextNode} -> MatchFun(X, NextNode, RestW, ResAcc);
        error          -> ResAcc
    end.

trie_match_skip_any(X, Node, [], ResAcc) ->
    trie_match(X, Node, [], ResAcc);
trie_match_skip_any(X, Node, [_ | RestW] = Words, ResAcc) ->
    trie_match_skip_any(X, Node, RestW,
                        trie_match(X, Node, Words, ResAcc)).

follow_down_create(X, Words) ->
    case follow_down_last_node(X, Words) of
        {ok, FinalNode}      -> FinalNode;
        {error, Node, RestW} -> lists:foldl(
                                  fun (W, CurNode) ->
                                          NewNode = new_node_id(),
                                          trie_add_edge(X, CurNode, NewNode, W),
                                          NewNode
                                  end, Node, RestW)
    end.

follow_down_last_node(X, Words) ->
    follow_down(X, fun (_, Node, _) -> Node end, root, Words).

follow_down_get_path(X, Words) ->
    {ok, Path} =
        follow_down(X, fun (W, Node, PathAcc) -> [{Node, W} | PathAcc] end,
                    [{root, none}], Words),
    Path.

follow_down(X, AccFun, Acc0, Words) ->
    follow_down(X, root, AccFun, Acc0, Words).

follow_down(_X, _CurNode, _AccFun, Acc, []) ->
    {ok, Acc};
follow_down(X, CurNode, AccFun, Acc, Words = [W | RestW]) ->
    case trie_child(X, CurNode, W) of
        {ok, NextNode} -> follow_down(X, NextNode, AccFun,
                                      AccFun(W, NextNode, Acc), RestW);
        error          -> {error, Acc, Words}
    end.

trie_child(X, Node, Word) ->
    case mnesia:read({rabbit_topic_trie_edge,
                      #trie_edge{exchange_name = X,
                                 node_id       = Node,
                                 word          = Word}}) of
        [#topic_trie_edge{node_id = NextNode}] -> {ok, NextNode};
        []                                     -> error
    end.

trie_bindings(X, Node) ->
    MatchHead = #topic_trie_binding{
      trie_binding = #trie_binding{exchange_name = X,
                                   node_id       = Node,
                                   destination   = '$1'}},
    mnesia:select(rabbit_topic_trie_binding, [{MatchHead, [], ['$1']}]).

trie_add_edge(X, FromNode, ToNode, W) ->
    trie_edge_op(X, FromNode, ToNode, W, fun mnesia:write/3).

trie_remove_edge(X, FromNode, ToNode, W) ->
    trie_edge_op(X, FromNode, ToNode, W, fun mnesia:delete_object/3).

trie_edge_op(X, FromNode, ToNode, W, Op) ->
    ok = Op(rabbit_topic_trie_edge,
            #topic_trie_edge{trie_edge = #trie_edge{exchange_name = X,
                                                    node_id       = FromNode,
                                                    word          = W},
                             node_id   = ToNode},
            write).

trie_add_binding(X, Node, D) ->
    trie_binding_op(X, Node, D, fun mnesia:write/3).

trie_remove_binding(X, Node, D) ->
    trie_binding_op(X, Node, D, fun mnesia:delete_object/3).

trie_binding_op(X, Node, D, Op) ->
    ok = Op(rabbit_topic_trie_binding,
            #topic_trie_binding{
              trie_binding = #trie_binding{exchange_name = X,
                                           node_id       = Node,
                                           destination   = D}},
            write).

trie_child_count(X, Node) ->
    count(rabbit_topic_trie_edge,
            #topic_trie_edge{trie_edge = #trie_edge{exchange_name = X,
                                                    node_id       = Node,
                                                    _             = '_'},
                             _         = '_'}).

trie_binding_count(X, Node) ->
    count(rabbit_topic_trie_binding,
            #topic_trie_binding{
              trie_binding = #trie_binding{exchange_name = X,
                                           node_id       = Node,
                                           _             = '_'},
              _            = '_'}).

count(Table, Match) ->
    length(mnesia:match_object(Table, Match, read)).

trie_remove_all_edges(X) ->
    remove_all(rabbit_topic_trie_edge,
               #topic_trie_edge{trie_edge = #trie_edge{exchange_name = X,
                                                       _             = '_'},
                                _         = '_'}).

trie_remove_all_bindings(X) ->
    remove_all(rabbit_topic_trie_binding,
               #topic_trie_binding{
                 trie_binding = #trie_binding{exchange_name = X, _ = '_'},
                 _            = '_'}).

remove_all(Table, Pattern) ->
    lists:foreach(fun (R) -> mnesia:delete_object(Table, R, write) end,
                  mnesia:match_object(Table, Pattern, write)).

new_node_id() ->
    rabbit_guid:guid().

split_topic_key(Key) ->
    split_topic_key(Key, [], []).

split_topic_key(<<>>, [], []) ->
    [];
split_topic_key(<<>>, RevWordAcc, RevResAcc) ->
    lists:reverse([lists:reverse(RevWordAcc) | RevResAcc]);
split_topic_key(<<$., Rest/binary>>, RevWordAcc, RevResAcc) ->
    split_topic_key(Rest, [], [lists:reverse(RevWordAcc) | RevResAcc]);
split_topic_key(<<C:8, Rest/binary>>, RevWordAcc, RevResAcc) ->
    split_topic_key(Rest, [C | RevWordAcc], RevResAcc).
<|MERGE_RESOLUTION|>--- conflicted
+++ resolved
@@ -20,13 +20,8 @@
 
 -behaviour(rabbit_exchange_type).
 
-<<<<<<< HEAD
--export([description/0, route/2]).
+-export([description/0, serialise_events/0, route/2]).
 -export([validate/1, create/2, delete/3, add_binding/3,
-=======
--export([description/0, serialise_events/0, route/2]).
--export([validate/1, create/2, delete/3, add_bindings/3,
->>>>>>> 8e5b26a8
          remove_bindings/3, assert_args_equivalence/2]).
 -include("rabbit_exchange_type_spec.hrl").
 
@@ -63,18 +58,9 @@
 delete(none, _Exchange, _Bs) ->
     ok.
 
-<<<<<<< HEAD
-add_binding(true, _Exchange, Binding) ->
+add_binding(transaction, _Exchange, Binding) ->
     internal_add_binding(Binding);
-add_binding(false, _Exchange, _Binding) ->
-=======
-add_bindings(transaction, _X, Bs) ->
-    rabbit_misc:execute_mnesia_transaction(
-      fun () ->
-              lists:foreach(fun (B) -> internal_add_binding(B) end, Bs)
-      end);
-add_bindings(none, _X, _Bs) ->
->>>>>>> 8e5b26a8
+add_binding(none, _Exchange, _Binding) ->
     ok.
 
 remove_bindings(transaction, #exchange{name = X}, Bs) ->
