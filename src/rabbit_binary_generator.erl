%%   The contents of this file are subject to the Mozilla Public License
%%   Version 1.1 (the "License"); you may not use this file except in
%%   compliance with the License. You may obtain a copy of the License at
%%   http://www.mozilla.org/MPL/
%%
%%   Software distributed under the License is distributed on an "AS IS"
%%   basis, WITHOUT WARRANTY OF ANY KIND, either express or implied. See the
%%   License for the specific language governing rights and limitations
%%   under the License.
%%
%%   The Original Code is RabbitMQ.
%%
%%   The Initial Developers of the Original Code are LShift Ltd,
%%   Cohesive Financial Technologies LLC, and Rabbit Technologies Ltd.
%%
%%   Portions created before 22-Nov-2008 00:00:00 GMT by LShift Ltd,
%%   Cohesive Financial Technologies LLC, or Rabbit Technologies Ltd
%%   are Copyright (C) 2007-2008 LShift Ltd, Cohesive Financial
%%   Technologies LLC, and Rabbit Technologies Ltd.
%%
%%   Portions created by LShift Ltd are Copyright (C) 2007-2010 LShift
%%   Ltd. Portions created by Cohesive Financial Technologies LLC are
%%   Copyright (C) 2007-2010 Cohesive Financial Technologies
%%   LLC. Portions created by Rabbit Technologies Ltd are Copyright
%%   (C) 2007-2010 Rabbit Technologies Ltd.
%%
%%   All Rights Reserved.
%%
%%   Contributor(s): ______________________________________.
%%

-module(rabbit_binary_generator).
-include("rabbit_framing.hrl").
-include("rabbit.hrl").

% EMPTY_CONTENT_BODY_FRAME_SIZE, 8 = 1 + 2 + 4 + 1
%  - 1 byte of frame type
%  - 2 bytes of channel number
%  - 4 bytes of frame payload length
%  - 1 byte of payload trailer FRAME_END byte
% See definition of check_empty_content_body_frame_size/0, an assertion called at startup.
-define(EMPTY_CONTENT_BODY_FRAME_SIZE, 8).

-export([build_simple_method_frame/2,
         build_simple_content_frames/3,
         build_heartbeat_frame/0]).
-export([generate_table/1, encode_properties/2]).
-export([check_empty_content_body_frame_size/0]).
-export([ensure_content_encoded/1, clear_encoded_content/1]).
-export([map_exception/2]).

-import(lists).

%%----------------------------------------------------------------------------

-ifdef(use_specs).

-type(frame() :: [binary()]).

-spec(build_simple_method_frame/2 ::
        (rabbit_channel:channel_number(), rabbit_framing:amqp_method_record())
        -> frame()).
-spec(build_simple_content_frames/3 ::
        (rabbit_channel:channel_number(), rabbit_types:content(),
         non_neg_integer())
        -> [frame()]).
-spec(build_heartbeat_frame/0 :: () -> frame()).
-spec(generate_table/1 :: (rabbit_framing:amqp_table()) -> binary()).
-spec(encode_properties/2 ::
        ([rabbit_framing:amqp_property_type()], [any()]) -> binary()).
-spec(check_empty_content_body_frame_size/0 :: () -> 'ok').
<<<<<<< HEAD
-spec(ensure_content_encoded/1 :: (content()) -> encoded_content()).
-spec(clear_encoded_content/1 :: (content()) -> unencoded_content()).
-spec(map_exception/2 :: (non_neg_integer(), amqp_error()) ->
        {bool(), non_neg_integer(), amqp_method()}).
=======
-spec(ensure_content_encoded/1 ::
        (rabbit_types:content()) -> rabbit_types:encoded_content()).
-spec(clear_encoded_content/1 ::
        (rabbit_types:content()) -> rabbit_types:unencoded_content()).
>>>>>>> 507610f9

-endif.

%%----------------------------------------------------------------------------

build_simple_method_frame(ChannelInt, MethodRecord) ->
    MethodFields = rabbit_framing:encode_method_fields(MethodRecord),
    MethodName = rabbit_misc:method_record_type(MethodRecord),
    {ClassId, MethodId} = rabbit_framing:method_id(MethodName),
    create_frame(1, ChannelInt, [<<ClassId:16, MethodId:16>>, MethodFields]).

build_simple_content_frames(ChannelInt,
                            #content{class_id = ClassId,
                                     properties = ContentProperties,
                                     properties_bin = ContentPropertiesBin,
                                     payload_fragments_rev = PayloadFragmentsRev},
                            FrameMax) ->
    {BodySize, ContentFrames} = build_content_frames(PayloadFragmentsRev, FrameMax, ChannelInt),
    HeaderFrame = create_frame(2, ChannelInt,
                               [<<ClassId:16, 0:16, BodySize:64>>,
                                maybe_encode_properties(ContentProperties, ContentPropertiesBin)]),
    [HeaderFrame | ContentFrames].

maybe_encode_properties(_ContentProperties, ContentPropertiesBin)
  when is_binary(ContentPropertiesBin) ->
    ContentPropertiesBin;
maybe_encode_properties(ContentProperties, none) ->
    rabbit_framing:encode_properties(ContentProperties).

build_content_frames(FragsRev, FrameMax, ChannelInt) ->
    BodyPayloadMax = if FrameMax == 0 ->
                             iolist_size(FragsRev);
                        true ->
                             FrameMax - ?EMPTY_CONTENT_BODY_FRAME_SIZE
                     end,
    build_content_frames(0, [], BodyPayloadMax, [],
                         lists:reverse(FragsRev), BodyPayloadMax, ChannelInt).

build_content_frames(SizeAcc, FramesAcc, _FragSizeRem, [],
                     [], _BodyPayloadMax, _ChannelInt) ->
    {SizeAcc, lists:reverse(FramesAcc)};
build_content_frames(SizeAcc, FramesAcc, FragSizeRem, FragAcc,
                     Frags, BodyPayloadMax, ChannelInt)
  when FragSizeRem == 0 orelse Frags == [] ->
    Frame = create_frame(3, ChannelInt, lists:reverse(FragAcc)),
    FrameSize = BodyPayloadMax - FragSizeRem,
    build_content_frames(SizeAcc + FrameSize, [Frame | FramesAcc],
                         BodyPayloadMax, [], Frags, BodyPayloadMax, ChannelInt);
build_content_frames(SizeAcc, FramesAcc, FragSizeRem, FragAcc,
                     [Frag | Frags], BodyPayloadMax, ChannelInt) ->
    Size = size(Frag),
    {NewFragSizeRem, NewFragAcc, NewFrags} =
        if Size == 0           -> {FragSizeRem, FragAcc, Frags};
           Size =< FragSizeRem -> {FragSizeRem - Size, [Frag | FragAcc], Frags};
           true                -> <<Head:FragSizeRem/binary, Tail/binary>> =
                                      Frag,
                                  {0, [Head | FragAcc], [Tail | Frags]}
        end,
    build_content_frames(SizeAcc, FramesAcc, NewFragSizeRem, NewFragAcc,
                         NewFrags, BodyPayloadMax, ChannelInt).

build_heartbeat_frame() ->
    create_frame(?FRAME_HEARTBEAT, 0, <<>>).

create_frame(TypeInt, ChannelInt, PayloadBin) when is_binary(PayloadBin) ->
    [<<TypeInt:8, ChannelInt:16, (size(PayloadBin)):32>>, PayloadBin, <<?FRAME_END>>];
create_frame(TypeInt, ChannelInt, Payload) ->
    create_frame(TypeInt, ChannelInt, list_to_binary(Payload)).

%% table_field_to_binary supports the AMQP 0-8/0-9 standard types, S,
%% I, D, T and F, as well as the QPid extensions b, d, f, l, s, t, x,
%% and V.

table_field_to_binary({FName, Type, Value}) ->
    [short_string_to_binary(FName) | field_value_to_binary(Type, Value)].

field_value_to_binary(longstr, Value) ->
    ["S", long_string_to_binary(Value)];

field_value_to_binary(signedint, Value) ->
    ["I", <<Value:32/signed>>];

field_value_to_binary(decimal, {Before, After}) ->
    ["D", Before, <<After:32>>];

field_value_to_binary(timestamp, Value) ->
    ["T", <<Value:64>>];

field_value_to_binary(table, Value) ->
    ["F", table_to_binary(Value)];

field_value_to_binary(array, Value) ->
    ["A", array_to_binary(Value)];

field_value_to_binary(byte, Value) ->
    ["b", <<Value:8/unsigned>>];

field_value_to_binary(double, Value) ->
    ["d", <<Value:64/float>>];

field_value_to_binary(float, Value) ->
    ["f", <<Value:32/float>>];

field_value_to_binary(long, Value) ->
    ["l", <<Value:64/signed>>];

field_value_to_binary(short, Value) ->
    ["s", <<Value:16/signed>>];

field_value_to_binary(bool, Value) ->
    ["t", if Value -> 1; true -> 0 end];

field_value_to_binary(binary, Value) ->
    ["x", long_string_to_binary(Value)];

field_value_to_binary(void, _Value) ->
    ["V"].

table_to_binary(Table) when is_list(Table) ->
    BinTable = generate_table(Table),
    [<<(size(BinTable)):32>>, BinTable].

array_to_binary(Array) when is_list(Array) ->
    BinArray = generate_array(Array),
    [<<(size(BinArray)):32>>, BinArray].

generate_table(Table) when is_list(Table) ->
    list_to_binary(lists:map(fun table_field_to_binary/1, Table)).

generate_array(Array) when is_list(Array) ->
    list_to_binary(lists:map(
                     fun ({Type, Value}) -> field_value_to_binary(Type, Value) end,
                     Array)).

short_string_to_binary(String) when is_binary(String) ->
    Len = size(String),
    if Len < 256 -> [<<(size(String)):8>>, String];
       true      -> exit(content_properties_shortstr_overflow)
    end;
short_string_to_binary(String) ->
    StringLength = length(String),
    if StringLength < 256 -> [<<StringLength:8>>, String];
       true               -> exit(content_properties_shortstr_overflow)
    end.

long_string_to_binary(String) when is_binary(String) ->
    [<<(size(String)):32>>, String];
long_string_to_binary(String) ->
    [<<(length(String)):32>>, String].

encode_properties([], []) ->
    <<0, 0>>;
encode_properties(TypeList, ValueList) ->
    encode_properties(0, TypeList, ValueList, 0, [], []).

encode_properties(_Bit, [], [], FirstShortAcc, FlagsAcc, PropsAcc) ->
    list_to_binary([lists:reverse(FlagsAcc), <<FirstShortAcc:16>>, lists:reverse(PropsAcc)]);
encode_properties(_Bit, [], _ValueList, _FirstShortAcc, _FlagsAcc, _PropsAcc) ->
    exit(content_properties_values_overflow);
encode_properties(15, TypeList, ValueList, FirstShortAcc, FlagsAcc, PropsAcc) ->
    NewFlagsShort = FirstShortAcc bor 1, % set the continuation low bit
    encode_properties(0, TypeList, ValueList, 0, [<<NewFlagsShort:16>> | FlagsAcc], PropsAcc);
encode_properties(Bit, [bit | TypeList], [Value | ValueList], FirstShortAcc, FlagsAcc, PropsAcc) ->
    case Value of
        true -> encode_properties(Bit + 1, TypeList, ValueList,
                                  FirstShortAcc bor (1 bsl (15 - Bit)), FlagsAcc, PropsAcc);
        false -> encode_properties(Bit + 1, TypeList, ValueList,
                                   FirstShortAcc, FlagsAcc, PropsAcc);
        Other -> exit({content_properties_illegal_bit_value, Other})
    end;
encode_properties(Bit, [T | TypeList], [Value | ValueList], FirstShortAcc, FlagsAcc, PropsAcc) ->
    case Value of
        undefined -> encode_properties(Bit + 1, TypeList, ValueList,
                                       FirstShortAcc, FlagsAcc, PropsAcc);
        _ -> encode_properties(Bit + 1, TypeList, ValueList,
                               FirstShortAcc bor (1 bsl (15 - Bit)),
                               FlagsAcc,
                               [encode_property(T, Value) | PropsAcc])
    end.

encode_property(shortstr, String) ->
    Len = size(String),
    if Len < 256 -> <<Len:8/unsigned, String:Len/binary>>;
       true      -> exit(content_properties_shortstr_overflow)
    end;
encode_property(longstr, String) ->
    Len = size(String), <<Len:32/unsigned, String:Len/binary>>;
encode_property(octet, Int) ->
    <<Int:8/unsigned>>;
encode_property(shortint, Int) ->
    <<Int:16/unsigned>>;
encode_property(longint, Int) ->
    <<Int:32/unsigned>>;
encode_property(longlongint, Int) ->
    <<Int:64/unsigned>>;
encode_property(timestamp, Int) ->
    <<Int:64/unsigned>>;
encode_property(table, Table) ->
    table_to_binary(Table).

check_empty_content_body_frame_size() ->
    %% Intended to ensure that EMPTY_CONTENT_BODY_FRAME_SIZE is
    %% defined correctly.
    ComputedSize = size(list_to_binary(create_frame(?FRAME_BODY, 0, <<>>))),
    if ComputedSize == ?EMPTY_CONTENT_BODY_FRAME_SIZE ->
            ok;
       true ->
            exit({incorrect_empty_content_body_frame_size,
                  ComputedSize, ?EMPTY_CONTENT_BODY_FRAME_SIZE})
    end.

ensure_content_encoded(Content = #content{properties_bin = PropsBin})
  when PropsBin =/= 'none' ->
    Content;
ensure_content_encoded(Content = #content{properties = Props}) ->
    Content #content{properties_bin = rabbit_framing:encode_properties(Props)}.

clear_encoded_content(Content = #content{properties_bin = none}) ->
    Content;
clear_encoded_content(Content = #content{properties = none}) ->
    %% Only clear when we can rebuild the properties_bin later in
    %% accordance to the content record definition comment - maximum
    %% one of properties and properties_bin can be 'none'
    Content;
clear_encoded_content(Content = #content{}) ->
    Content#content{properties_bin = none}.

%% NB: this function is also used by the Erlang client
map_exception(Channel, Reason) ->
    {SuggestedClose, ReplyCode, ReplyText, FailedMethod} =
        lookup_amqp_exception(Reason),
    ShouldClose = SuggestedClose or (Channel == 0),
    {ClassId, MethodId} = case FailedMethod of
                              {_, _} -> FailedMethod;
                              none -> {0, 0};
                              _ -> rabbit_framing:method_id(FailedMethod)
                          end,
    {CloseChannel, CloseMethod} =
        case ShouldClose of
            true -> {0, #'connection.close'{reply_code = ReplyCode,
                                            reply_text = ReplyText,
                                            class_id = ClassId,
                                            method_id = MethodId}};
            false -> {Channel, #'channel.close'{reply_code = ReplyCode,
                                                reply_text = ReplyText,
                                                class_id = ClassId,
                                                method_id = MethodId}}
        end,
    {ShouldClose, CloseChannel, CloseMethod}.

%% FIXME: this clause can go when we move to AMQP spec >=8.1
lookup_amqp_exception(#amqp_error{name        = precondition_failed,
                                  explanation = Expl,
                                  method      = Method}) ->
    ExplBin = amqp_exception_explanation(<<"PRECONDITION_FAILED">>, Expl),
    {false, 406, ExplBin, Method};
lookup_amqp_exception(#amqp_error{name        = Name,
                                  explanation = Expl,
                                  method      = Method}) ->
    {ShouldClose, Code, Text} = rabbit_framing:lookup_amqp_exception(Name),
    ExplBin = amqp_exception_explanation(Text, Expl),
    {ShouldClose, Code, ExplBin, Method};
lookup_amqp_exception(Other) ->
    rabbit_log:warning("Non-AMQP exit reason '~p'~n", [Other]),
    {ShouldClose, Code, Text} =
        rabbit_framing:lookup_amqp_exception(internal_error),
    {ShouldClose, Code, Text, none}.

amqp_exception_explanation(Text, Expl) ->
    ExplBin = list_to_binary(Expl),
    CompleteTextBin = <<Text/binary, " - ", ExplBin/binary>>,
    if size(CompleteTextBin) > 255 -> <<CompleteTextBin:252/binary, "...">>;
       true                        -> CompleteTextBin
    end.<|MERGE_RESOLUTION|>--- conflicted
+++ resolved
@@ -69,17 +69,12 @@
 -spec(encode_properties/2 ::
         ([rabbit_framing:amqp_property_type()], [any()]) -> binary()).
 -spec(check_empty_content_body_frame_size/0 :: () -> 'ok').
-<<<<<<< HEAD
--spec(ensure_content_encoded/1 :: (content()) -> encoded_content()).
--spec(clear_encoded_content/1 :: (content()) -> unencoded_content()).
--spec(map_exception/2 :: (non_neg_integer(), amqp_error()) ->
-        {bool(), non_neg_integer(), amqp_method()}).
-=======
 -spec(ensure_content_encoded/1 ::
         (rabbit_types:content()) -> rabbit_types:encoded_content()).
 -spec(clear_encoded_content/1 ::
         (rabbit_types:content()) -> rabbit_types:unencoded_content()).
->>>>>>> 507610f9
+-spec(map_exception/2 :: (non_neg_integer(), amqp_error()) ->
+        {bool(), non_neg_integer(), amqp_method()}).
 
 -endif.
 
