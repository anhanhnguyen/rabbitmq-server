{application, rabbitmq_federation_management,
 [{description, "RabbitMQ Federation Management"},
  {vsn, ""},
  {modules, []},
  {registered, []},
  {env, []},
<<<<<<< HEAD
  {broker_version_requirements, []},
  {applications, [kernel, stdlib, rabbitmq_management]}
=======
  {applications, [kernel, stdlib, rabbit_common, rabbit, rabbitmq_management]}
>>>>>>> 7acb087b
 ]}.<|MERGE_RESOLUTION|>--- conflicted
+++ resolved
@@ -4,10 +4,6 @@
   {modules, []},
   {registered, []},
   {env, []},
-<<<<<<< HEAD
   {broker_version_requirements, []},
-  {applications, [kernel, stdlib, rabbitmq_management]}
-=======
   {applications, [kernel, stdlib, rabbit_common, rabbit, rabbitmq_management]}
->>>>>>> 7acb087b
  ]}.