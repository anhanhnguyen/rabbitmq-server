-module(rabbit_mochiweb).

<<<<<<< HEAD
-export([start/0, stop/0]).
-export([register_context_handler/4, register_static_context/5]).
-export([register_authenticated_static_context/6]).
-export([context_listener/1, context_path/2]).

-define(APP, ?MODULE).

%% @spec start() -> ok
%% @doc Start the rabbit_mochiweb server.
start() ->
    application:start(rabbit_mochiweb).

%% @spec stop() -> ok
%% @doc Stop the rabbit_mochiweb server.
stop() ->
    application:stop(rabbit_mochiweb).

%% @doc Get the path for a context; if not configured then use the
%% default given.
context_path(Context, Default) ->
    case application:get_env(?MODULE, contexts) of
        undefined ->
            Default;
        {ok, Contexts} ->
            case proplists:get_value(Context, Contexts) of
                undefined -> Default;
                {_Listener, Path} -> Path;
                _Listener -> Default
            end
    end.
=======
-export([register_handler/4, register_global_handler/1]).
-export([register_context_handler/3, register_static_context/4]).
-export([static_context_selector/1, static_context_handler/3, static_context_handler/2]).
-export([register_authenticated_static_context/5]).

%% Handler Registration
>>>>>>> 77753367

%% @doc Get the listener and its options for a context.
context_listener(Context) ->
    L = case application:get_env(?MODULE, contexts) of
            undefined ->
                '*';
            {ok, Contexts} ->
                case proplists:get_value(Context, Contexts) of
                    undefined -> '*';
                    {Listener, _Path} -> Listener;
                    Listener -> Listener
                end
        end,
    case application:get_env(?APP, listeners) of
        {ok, Listeners} ->
            case proplists:lookup(L, Listeners) of
                none -> undefined;
                Spec -> Spec
            end;
        undefined ->
            undefined
    end.

%% Handler Registration

%% @doc Registers a dynamic selector and handler combination, with a
%% link to display in lists. Assumes that context is configured; check
%% with context_path first to make sure.
register_handler(Context, Selector, Handler, Link) ->
    rabbit_mochiweb_registry:add(Context, Selector, Handler, Link).

%% Methods for standard use cases

%% @spec register_context_handler(Context, Path, Handler, LinkText) ->
%% {ok, Path}
%% @doc Registers a dynamic handler under a fixed context path, with
%% link to display in the global context. The path may be overidden by
%% rabbit_mochiweb's configuration.
register_context_handler(Context, Prefix0, Handler, LinkText) ->
    Prefix = context_path(Context, Prefix0),
    Listener = context_listener(Context),
    register_handler(
      Context,
      fun(Req) ->
              "/" ++ Path = Req:get(raw_path),
              (Path == Prefix) orelse
              (string:str(Path, Prefix ++ "/") == 1)
      end,
      fun (Req) -> Handler({Prefix, Listener}, Req) end,
      {Prefix, LinkText}),
    {ok, Prefix}.

%% @doc Convenience function registering a fully static context to
%% serve content from a module-relative directory, with
%% link to display in the global context.
register_static_context(Context, Prefix0, Module, FSPath, LinkText) ->
    Prefix = context_path(Context, Prefix0),
    register_handler(Context,
                     static_context_selector(Prefix),
                     static_context_handler(Prefix, Module, FSPath),
                     {Prefix, LinkText}),
    {ok, Prefix}.

%% @doc Produces a selector for use with register_handler that
%% responds to GET and HEAD HTTP methods for resources within the
%% given fixed context path.
static_context_selector(Prefix) ->
    fun(Req) ->
            case Req:get(method) of
                Method when Method =:= 'GET'; Method =:= 'HEAD' ->
                    "/" ++ Path = Req:get(raw_path),
                    (Prefix == Path) or (string:str(Path, Prefix ++ "/") == 1);
                _ ->
                    false
            end
    end.

%% @doc Produces a handler for use with register_handler that serves
%% up static content from a directory specified relative to the
%% directory containing the ebin directory containing the named
%% module's beam file.
static_context_handler(Prefix, Module, FSPath) ->
    {file, Here} = code:is_loaded(Module),
    ModuleRoot = filename:dirname(filename:dirname(Here)),
    LocalPath = filename:join(ModuleRoot, FSPath),
    static_context_handler(Prefix, LocalPath).

%% @doc Produces a handler for use with register_handler that serves
%% up static content from a specified directory.
static_context_handler("", LocalPath) ->
    fun(Req) ->
            "/" ++ Path = Req:get(raw_path),
            Req:serve_file(Path, LocalPath)
    end;
static_context_handler(Prefix, LocalPath) ->
    fun(Req) ->
            "/" ++ Path = Req:get(raw_path),
            case string:substr(Path, length(Prefix) + 1) of
                ""        -> Req:respond({301, [{"Location", "/" ++ Prefix ++ "/"}], ""});
                "/" ++ P  -> Req:serve_file(P, LocalPath)
            end
    end.

%% @doc Register a fully static but HTTP-authenticated context to
%% serve content from a module-relative directory, with link to
%% display in the global context.
register_authenticated_static_context(Context, Prefix0, Module, FSPath,
                                      LinkDesc, AuthFun) ->
    Prefix = context_path(Context, Prefix0),
    RawHandler = static_context_handler(Prefix, Module, FSPath),
    Unauthorized = {401, [{"WWW-Authenticate",
                           "Basic realm=\"" ++ LinkDesc ++ "\""}], ""},
    Handler =
        fun (Req) ->
                case rabbit_mochiweb_util:parse_auth_header(
                       Req:get_header_value("authorization")) of
                    [Username, Password] ->
                        case AuthFun(Username, Password) of
                            true -> RawHandler(Req);
                            _    -> Req:respond(Unauthorized)
                        end;
                    _ ->
                        Req:respond(Unauthorized)
                end
        end,
    register_handler(Context,
                     static_context_selector(Prefix),
                     Handler, {Prefix, LinkDesc}),
    {ok, Prefix}.<|MERGE_RESOLUTION|>--- conflicted
+++ resolved
@@ -1,22 +1,10 @@
 -module(rabbit_mochiweb).
 
-<<<<<<< HEAD
--export([start/0, stop/0]).
 -export([register_context_handler/4, register_static_context/5]).
 -export([register_authenticated_static_context/6]).
 -export([context_listener/1, context_path/2]).
 
--define(APP, ?MODULE).
-
-%% @spec start() -> ok
-%% @doc Start the rabbit_mochiweb server.
-start() ->
-    application:start(rabbit_mochiweb).
-
-%% @spec stop() -> ok
-%% @doc Stop the rabbit_mochiweb server.
-stop() ->
-    application:stop(rabbit_mochiweb).
+-define(APP, rabbitmq_mochiweb).
 
 %% @doc Get the path for a context; if not configured then use the
 %% default given.
@@ -31,18 +19,10 @@
                 _Listener -> Default
             end
     end.
-=======
--export([register_handler/4, register_global_handler/1]).
--export([register_context_handler/3, register_static_context/4]).
--export([static_context_selector/1, static_context_handler/3, static_context_handler/2]).
--export([register_authenticated_static_context/5]).
-
-%% Handler Registration
->>>>>>> 77753367
 
 %% @doc Get the listener and its options for a context.
 context_listener(Context) ->
-    L = case application:get_env(?MODULE, contexts) of
+    L = case application:get_env(?APP, contexts) of
             undefined ->
                 '*';
             {ok, Contexts} ->
