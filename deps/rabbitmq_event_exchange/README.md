--- conflicted
+++ resolved
@@ -23,9 +23,9 @@
 
 ## Installation
 
-### RabbitMQ 3.6.0 or later
+### With RabbitMQ 3.6.0 or Later
 
-<<<<<<< HEAD
+Most recent RabbitMQ version ships with this plugin.
 As of RabbitMQ `3.6.0` this plugin is included into the RabbitMQ distribution.
 
 Enable it with the following command:
@@ -34,46 +34,16 @@
 rabbitmq-plugins enable rabbitmq_event_exchange
 ```
 
-You'd probably want to also enable the Consistent Hash Exchange
-plugin, too.
+### With RabbitMQ 3.5.x
 
-### With Earlier Versions
-
-Install the corresponding .ez files from our
-[Community Plugins archive](http://www.rabbitmq.com/community-plugins/).
+You can download a pre-built binary of this plugin from
+the [RabbitMQ Community Plugins](http://www.rabbitmq.com/community-plugins.html) page.
 
 Then run the following command:
 
 ```bash
 rabbitmq-plugins enable rabbitmq_event_exchange
 ```
-
-## Configuration
-
- * `rabbitmq_event_exchange.vhost`: what vhost should the `amq.rabbitmq.event` exchange be declared in. Default: `rabbit.default_vhost` (`<<"/">>`).
-
-
-## Building From Source
-=======
-## Downloading & Installation
-
-### With RabbitMQ 3.6.0 or Later
-
-Most recent RabbitMQ version ships with this plugin.
->>>>>>> 36918c27
-
-### With RabbitMQ 3.5.x
-
-You can download a pre-built binary of this plugin from
-the [RabbitMQ Community Plugins](http://www.rabbitmq.com/community-plugins.html) page.
-
-<<<<<<< HEAD
-    git clone https://github.com/rabbitmq/rabbitmq-event-exchange.git
-    cd rabbitmq-event-exchange
-    make -j dist
-    ls plugins/*
-=======
->>>>>>> 36918c27
 
 ## Event format
 
@@ -157,6 +127,12 @@
 
 There is a usage example using the Java client in `examples/java`.
 
+
+## Configuration
+
+ * `rabbitmq_event_exchange.vhost`: what vhost should the `amq.rabbitmq.event` exchange be declared in. Default: `rabbit.default_vhost` (`<<"/">>`).
+
+
 ## Uninstalling
 
 If you want to remove the exchange which this plugin creates, first
@@ -172,8 +148,8 @@
 
 TL;DR:
 
-    git clone https://github.com.com/rabbitmq/rabbitmq-public-umbrella.git
-    cd rabbitmq-public-umbrella
+    git clone https://github.com.com/rabbitmq/rabbitmq-public-umbrella.git umbrella
+    cd umbrella
     make co
     make up BRANCH=stable
     cd deps
