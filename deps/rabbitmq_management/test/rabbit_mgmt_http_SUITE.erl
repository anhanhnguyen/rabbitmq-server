--- conflicted
+++ resolved
@@ -247,13 +247,8 @@
     Keys = [total, connection_readers, connection_writers, connection_channels,
             connection_other, queue_procs, queue_slave_procs, plugins,
             other_proc, mnesia, mgmt_db, msg_index, other_ets, binary, code,
-<<<<<<< HEAD
-            atom, other_system],
+            atom, other_system, allocated_unused, reserved_unallocated],
     assert_keys(Keys, maps:get(memory, Result)),
-=======
-            atom, other_system, allocated_unused, reserved_unallocated],
-    assert_keys(Keys, pget(memory, Result)),
->>>>>>> 28103ff2
     http_get(Config, "/nodes/nonode/memory", ?NOT_FOUND),
     %% Relative memory as a percentage of the total
     Result1 = http_get(Config, Path ++ "/relative", ?OK),
