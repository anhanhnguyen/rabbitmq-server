%% The contents of this file are subject to the Mozilla Public License
%% Version 1.1 (the "License"); you may not use this file except in
%% compliance with the License. You may obtain a copy of the License at
%% http://www.mozilla.org/MPL/
%%
%% Software distributed under the License is distributed on an "AS IS"
%% basis, WITHOUT WARRANTY OF ANY KIND, either express or implied. See the
%% License for the specific language governing rights and limitations
%% under the License.
%%
%% The Original Code is RabbitMQ.
%%
%% The Initial Developer of the Original Code is GoPivotal, Inc.
%% Copyright (c) 2016 Pivotal Software, Inc.  All rights reserved.
%%

-module(clustering_SUITE).

-include_lib("common_test/include/ct.hrl").
-include_lib("eunit/include/eunit.hrl").
-include_lib("rabbit_common/include/rabbit_core_metrics.hrl").
-include_lib("rabbitmq_management_agent/include/rabbit_mgmt_metrics.hrl").
-include("rabbit_mgmt_test.hrl").

-import(rabbit_ct_broker_helpers, [get_node_config/3, restart_node/2]).
-import(rabbit_mgmt_test_util, [http_get/2, http_put/4, http_delete/3]).
-import(rabbit_misc, [pget/2]).

-compile(export_all).

all() ->
    [
     {group, non_parallel_tests}
    ].

groups() ->
    [{non_parallel_tests, [], [
                               list_cluster_nodes_test,
                               multi_node_case1_test,
                               ha_queue_hosted_on_other_node,
                               queue_on_other_node,
                               ha_queue_with_multiple_consumers,
                               queue_with_multiple_consumers,
                               queue_consumer_cancelled,
                               queue_consumer_channel_closed,
                               queue,
                               queues_single,
                               queues_multiple,
                               queues_removed,
                               channels_multiple_on_different_nodes,
                               channels_cancelled,
                               channel,
                               channel_other_node,
                               channel_with_consumer_on_other_node,
                               channel_with_consumer_on_same_node,
                               consumers,
                               connections,
                               exchanges,
                               exchange,
                               vhosts,
                               nodes,
                               overview
                              ]}
    ].

%% -------------------------------------------------------------------
%% Testsuite setup/teardown.
%% -------------------------------------------------------------------

merge_app_env(Config) ->
    Config1 = rabbit_ct_helpers:merge_app_env(Config,
                                    {rabbit, [
                                              {collect_statistics, fine},
                                              {collect_statistics_interval, 500}
                                             ]}),
    rabbit_ct_helpers:merge_app_env(Config1,
                                    {rabbitmq_management_agent, [
                                     {rates_mode, detailed},
                                     {sample_retention_policies,
                                          %% List of {MaxAgeInSeconds, SampleEveryNSeconds}
                                          [{global,   [{605, 5}, {3660, 60}, {29400, 600}, {86400, 1800}]},
                                           {basic,    [{605, 5}, {3600, 60}]},
                                           {detailed, [{10, 5}]}] }]}).

init_per_suite(Config) ->
    rabbit_ct_helpers:log_environment(),
    inets:start(),
    Config1 = rabbit_ct_helpers:set_config(Config, [
                                                    {rmq_nodename_suffix, ?MODULE},
                                                    {rmq_nodes_count, 2}
                                                   ]),
    Config2 = merge_app_env(Config1),
    rabbit_ct_helpers:run_setup_steps(Config2,
                                      rabbit_ct_broker_helpers:setup_steps()).

end_per_suite(Config) ->
    rabbit_ct_helpers:run_teardown_steps(Config,
                                         rabbit_ct_broker_helpers:teardown_steps()).

init_per_group(_, Config) ->
    Config.

end_per_group(_, Config) ->
    Config.

init_per_testcase(multi_node_case1_test = Testcase, Config) ->
    rabbit_ct_helpers:testcase_started(Config, Testcase);
init_per_testcase(Testcase, Config) ->
    rabbit_ct_broker_helpers:rpc(Config, 0, ?MODULE, clear_all_table_data, []),
    rabbit_ct_broker_helpers:rpc(Config, 1, ?MODULE, clear_all_table_data, []),
    Conn = rabbit_ct_client_helpers:open_unmanaged_connection(Config),
    Config1 = rabbit_ct_helpers:set_config(Config, {conn, Conn}),
    rabbit_ct_helpers:testcase_started(Config1, Testcase).

end_per_testcase(multi_node_case1_test = Testcase, Config) ->
    rabbit_ct_helpers:testcase_finished(Config, Testcase);
end_per_testcase(Testcase, Config) ->
    rabbit_ct_client_helpers:close_connection(?config(conn, Config)),
    rabbit_ct_helpers:testcase_finished(Config, Testcase).

%% -------------------------------------------------------------------
%% Testcases.
%% -------------------------------------------------------------------

list_cluster_nodes_test(Config) ->
    %% see rmq_nodes_count in init_per_suite
    ?assertEqual(2, length(http_get(Config, "/nodes"))),
    passed.

multi_node_case1_test(Config) ->
    Nodename1 = get_node_config(Config, 0, nodename),
    Nodename2 = get_node_config(Config, 1, nodename),
    Policy = [{pattern,    <<".*">>},
              {definition, [{'ha-mode', <<"all">>}]}],
    http_put(Config, "/policies/%2f/HA", Policy, ?CREATED),
    QArgs = [{node, list_to_binary(atom_to_list(Nodename2))}],
    http_put(Config, "/queues/%2f/ha-queue", QArgs, ?CREATED),
    Q = wait_for(Config, "/queues/%2f/ha-queue"),
    assert_node(Nodename2, maps:get(node, Q)),
    assert_single_node(Nodename1, maps:get(slave_nodes, Q)),
    assert_single_node(Nodename1, maps:get(synchronised_slave_nodes, Q)),
    %% restart node2
    restart_node(Config, 1),

    Q2 = wait_for(Config, "/queues/%2f/ha-queue"),
    http_delete(Config, "/queues/%2f/ha-queue", ?NO_CONTENT),
    http_delete(Config, "/policies/%2f/HA", ?NO_CONTENT),
    assert_node(Nodename1, maps:get(node, Q2)),
    assert_single_node(Nodename2, maps:get(slave_nodes, Q2)),
    assert_single_node(Nodename2, maps:get(synchronised_slave_nodes, Q2)),

    passed.

ha_queue_hosted_on_other_node(Config) ->
    % create ha queue on node 2
    Nodename2 = get_node_config(Config, 1, nodename),
    Policy = [{pattern,    <<".*">>},
              {definition, [{'ha-mode', <<"all">>}]}],
    http_put(Config, "/policies/%2f/HA", Policy, ?CREATED),
    QArgs = [{node, list_to_binary(atom_to_list(Nodename2))}],
    http_put(Config, "/queues/%2f/ha-queue", QArgs, ?CREATED),
    {ok, Chan} = amqp_connection:open_channel(?config(conn, Config)),
    consume(Chan, <<"ha-queue">>),

    force_stats(),
    Res = http_get(Config, "/queues/%2f/ha-queue"),
    amqp_channel:close(Chan),
    http_delete(Config, "/queues/%2f/ha-queue", ?NO_CONTENT),
    http_delete(Config, "/policies/%2f/HA", ?NO_CONTENT),
    % assert some basic data is there
    [Cons] = maps:get(consumer_details, Res),
    #{} = maps:get(channel_details, Cons), % channel details proplist must not be empty
    0 = maps:get(prefetch_count, Cons), % check one of the augmented properties
    <<"ha-queue">> = maps:get(name, Res),
    ok.

ha_queue_with_multiple_consumers(Config) ->
    Nodename2 = get_node_config(Config, 1, nodename),
    Policy = [{pattern,    <<".*">>},
              {definition, [{'ha-mode', <<"all">>}]}],
    http_put(Config, "/policies/%2f/HA", Policy, ?CREATED),
    QArgs = [{node, list_to_binary(atom_to_list(Nodename2))}],
    http_put(Config, "/queues/%2f/ha-queue", QArgs, ?CREATED),
    {ok, Chan} = amqp_connection:open_channel(?config(conn, Config)),
    consume(Chan, <<"ha-queue">>),

    force_stats(),
    consume(Chan, <<"ha-queue">>),
    force_stats(),
    Res = http_get(Config, "/queues/%2f/ha-queue"),
    amqp_channel:close(Chan),
    http_delete(Config, "/queues/%2f/ha-queue", ?NO_CONTENT),
    http_delete(Config, "/policies/%2f/HA", ?NO_CONTENT),
    % assert some basic data is there
    [C1, C2] = maps:get(consumer_details, Res),
    % channel details proplist must not be empty
    #{} = maps:get(channel_details, C1),
    #{} = maps:get(channel_details, C2),
    % check one of the augmented properties
    0 = maps:get(prefetch_count, C1),
    0 = maps:get(prefetch_count, C2),
    <<"ha-queue">> = maps:get(name, Res),
    ok.

queue_on_other_node(Config) ->
    Nodename2 = get_node_config(Config, 1, nodename),
    QArgs = [{node, list_to_binary(atom_to_list(Nodename2))}],
    http_put(Config, "/queues/%2f/some-queue", QArgs, ?CREATED),
    {ok, Chan} = amqp_connection:open_channel(?config(conn, Config)),
    consume(Chan, <<"some-queue">>),

    force_stats(),
    Res = http_get(Config, "/queues/%2f/some-queue"),
    amqp_channel:close(Chan),
    http_delete(Config, "/queues/%2f/some-queue", ?NO_CONTENT),
    % assert some basic data is present
    [Cons] = maps:get(consumer_details, Res),
    #{} = maps:get(channel_details, Cons), % channel details proplist must not be empty
    0 = maps:get(prefetch_count, Cons), % check one of the augmented properties
    <<"some-queue">> = maps:get(name, Res),
    ok.

queue_with_multiple_consumers(Config) ->
    Nodename1 = get_node_config(Config, 1, nodename),
    QArgs = [{node, list_to_binary(atom_to_list(Nodename1))}],
    http_put(Config, "/queues/%2f/ha-queue", QArgs, ?CREATED),
    {ok, Chan} = amqp_connection:open_channel(?config(conn, Config)),
    Conn = rabbit_ct_client_helpers:open_unmanaged_connection(Config, 1),
    {ok, Chan2} = amqp_connection:open_channel(Conn),
    consume(Chan, <<"ha-queue">>),
    consume(Chan2, <<"ha-queue">>),
    publish(Chan2, <<"ha-queue">>),
    publish(Chan, <<"ha-queue">>),
    % ensure a message has been consumed and acked
    receive
        {#'basic.deliver'{delivery_tag = T}, _} ->
            amqp_channel:cast(Chan, #'basic.ack'{delivery_tag = T})
    end,
    force_stats(),
    Res = http_get(Config, "/queues/%2f/ha-queue"),
    amqp_channel:close(Chan),
    rabbit_ct_client_helpers:close_connection(Conn),
    http_delete(Config, "/queues/%2f/ha-queue", ?NO_CONTENT),
    % assert some basic data is there
    [C1, C2] = maps:get(consumer_details, Res),
    % channel details proplist must not be empty
    #{} = maps:get(channel_details, C1),
    #{} = maps:get(channel_details, C2),
    % check one of the augmented properties
    0 = maps:get(prefetch_count, C1),
    0 = maps:get(prefetch_count, C2),
    <<"ha-queue">> = maps:get(name, Res),
    ok.

queue_consumer_cancelled(Config) ->
    % create queue on node 2
    Nodename2 = get_node_config(Config, 1, nodename),
    QArgs = [{node, list_to_binary(atom_to_list(Nodename2))}],
    http_put(Config, "/queues/%2f/some-queue", QArgs, ?CREATED),
    {ok, Chan} = amqp_connection:open_channel(?config(conn, Config)),
    Tag = consume(Chan, <<"some-queue">>),

    #'basic.cancel_ok'{} =
         amqp_channel:call(Chan, #'basic.cancel'{consumer_tag = Tag}),

    force_stats(),
    Res = http_get(Config, "/queues/%2f/some-queue"),
    % assert there are no consumer details
    [] = maps:get(consumer_details, Res),
    <<"some-queue">> = maps:get(name, Res),
    amqp_channel:close(Chan),
    http_delete(Config, "/queues/%2f/some-queue", ?NO_CONTENT),
    ok.

queue_consumer_channel_closed(Config) ->
    % create queue on node 2
    Nodename2 = get_node_config(Config, 1, nodename),
    QArgs = [{node, list_to_binary(atom_to_list(Nodename2))}],
    http_put(Config, "/queues/%2f/some-queue", QArgs, ?CREATED),
    {ok, Chan} = amqp_connection:open_channel(?config(conn, Config)),
    consume(Chan, <<"some-queue">>),
    force_stats(), % ensure channel stats have been written
    amqp_channel:close(Chan),
    force_stats(),
    Res = http_get(Config, "/queues/%2f/some-queue"),
    % assert there are no consumer details
    [] = maps:get(consumer_details, Res),
    <<"some-queue">> = maps:get(name, Res),
    http_delete(Config, "/queues/%2f/some-queue", ?NO_CONTENT),
    ok.

queue(Config) ->
    http_put(Config, "/queues/%2f/some-queue", none, ?CREATED),
    {ok, Chan} = amqp_connection:open_channel(?config(conn, Config)),
    Conn = rabbit_ct_client_helpers:open_unmanaged_connection(Config, 1),
    {ok, Chan2} = amqp_connection:open_channel(Conn),
    publish(Chan, <<"some-queue">>),
    basic_get(Chan, <<"some-queue">>),
    publish(Chan2, <<"some-queue">>),
    basic_get(Chan2, <<"some-queue">>),
    force_stats(),
    timer:sleep(10000),
    Res = http_get(Config, "/queues/%2f/some-queue"),
    rabbit_ct_client_helpers:close_connection(Conn),
    http_delete(Config, "/queues/%2f/some-queue", ?NO_CONTENT),
    % assert single queue is returned
    [#{} | _] = maps:get(deliveries, Res),
    ok.

queues_single(Config) ->
    http_put(Config, "/queues/%2f/some-queue", none, ?CREATED),
    force_stats(),
    Res = http_get(Config, "/queues/%2f"),
    _Res = http_get(Config, "/queues/%2f"),
    http_delete(Config, "/queues/%2f/some-queue", ?NO_CONTENT),
    % assert single queue is returned
    [_] = Res,
    ok.

queues_multiple(Config) ->
    Nodename2 = get_node_config(Config, 1, nodename),
    QArgs = [{node, list_to_binary(atom_to_list(Nodename2))}],
    http_put(Config, "/queues/%2f/some-queue", none, ?CREATED),
    http_put(Config, "/queues/%2f/some-other-queue", QArgs, ?CREATED),

    force_stats(),
    Res = http_get(Config, "/queues/%2f"),
    % assert some basic data is present
    http_delete(Config, "/queues/%2f/some-queue", ?NO_CONTENT),
    http_delete(Config, "/queues/%2f/some-other-queue", ?NO_CONTENT),
    % assert two non-empty queues are returned
    [#{} = Q1, #{} = Q2] = Res,
    false = (maps:get(name, Q1) =:= maps:get(name,Q2)),
    ok.

queues_removed(Config) ->
    http_put(Config, "/queues/%2f/some-queue", none, ?CREATED),
    force_stats(),
    http_delete(Config, "/queues/%2f/some-queue", ?NO_CONTENT),
    force_stats(),
    Res = http_get(Config, "/queues/%2f"),
    % assert single queue is returned
    [] = Res,
    ok.

channels_multiple_on_different_nodes(Config) ->
    Nodename2 = get_node_config(Config, 1, nodename),
    QArgs = [{node, list_to_binary(atom_to_list(Nodename2))}],
    http_put(Config, "/queues/%2f/some-queue", QArgs, ?CREATED),
    {ok, Chan} = amqp_connection:open_channel(?config(conn, Config)),
    Conn = rabbit_ct_client_helpers:open_unmanaged_connection(Config, 1),
    {ok, Chan2} = amqp_connection:open_channel(Conn),
    consume(Chan, <<"some-queue">>),

    force_stats(),
    Res = http_get(Config, "/channels"),
    amqp_channel:close(Chan),
    amqp_channel:close(Chan2),
    amqp_connection:close(Conn),
    http_delete(Config, "/queues/%2f/some-queue", ?NO_CONTENT),
    % assert two channels are present
    [_,_] = Res,
    ok.

channels_cancelled(Config) ->
    Nodename2 = get_node_config(Config, 1, nodename),
    QArgs = [{node, list_to_binary(atom_to_list(Nodename2))}],
    http_put(Config, "/queues/%2f/some-queue", QArgs, ?CREATED),
    {ok, Chan} = amqp_connection:open_channel(?config(conn, Config)),
    Conn = rabbit_ct_client_helpers:open_unmanaged_connection(Config, 1),
    {ok, Chan2} = amqp_connection:open_channel(Conn),
    consume(Chan, <<"some-queue">>),
    force_stats(),
    amqp_channel:close(Chan2),
    amqp_connection:close(Conn),
    force_stats(),

    Res = http_get(Config, "/channels"),
    http_delete(Config, "/queues/%2f/some-queue", ?NO_CONTENT),
    amqp_channel:close(Chan),
    % assert one channel is present
    [_] = Res,
    ok.

channel(Config) ->
    {ok, Chan} = amqp_connection:open_channel(?config(conn, Config)),
    [{_, ChData}] = rabbit_ct_broker_helpers:rpc(Config, 0, ets, tab2list, [channel_created]),

    ChName = http_uri:encode(binary_to_list(pget(name, ChData))),
    force_stats(),
    Res = http_get(Config, "/channels/" ++ ChName ),
    amqp_channel:close(Chan),
    % assert channel is non empty
    #{} = Res,
    ok.

channel_other_node(Config) ->
    http_put(Config, "/queues/%2f/some-queue", none, ?CREATED),
    Conn = rabbit_ct_client_helpers:open_unmanaged_connection(Config, 1),
    {ok, Chan} = amqp_connection:open_channel(Conn),
    [{_, ChData}] = rabbit_ct_broker_helpers:rpc(Config, 1, ets, tab2list,
                                                 [channel_created]),
    ChName = http_uri:encode(binary_to_list(pget(name, ChData))),
    consume(Chan, <<"some-queue">>),
    publish(Chan, <<"some-queue">>),
    force_stats(),
    force_stats(),
    Res = http_get(Config, "/channels/" ++ ChName ),
    http_delete(Config, "/queues/%2f/some-queue", ?NO_CONTENT),
    amqp_connection:close(Conn),
    % assert channel is non empty
    #{} = Res,
    [#{}] = maps:get(deliveries, Res),
    #{} = maps:get(connection_details, Res),
    ok.

channel_with_consumer_on_other_node(Config) ->
    Nodename2 = get_node_config(Config, 1, nodename),
    QArgs = [{node, list_to_binary(atom_to_list(Nodename2))}],
    http_put(Config, "/queues/%2f/some-queue", QArgs, ?CREATED),
    {ok, Chan} = amqp_connection:open_channel(?config(conn, Config)),
    ChName = get_channel_name(Config, 0),
    consume(Chan, <<"some-queue">>),
    publish(Chan, <<"some-queue">>),
    force_stats(),
    Res = http_get(Config, "/channels/" ++ ChName ),
    http_delete(Config, "/queues/%2f/some-queue", ?NO_CONTENT),
    amqp_channel:close(Chan),
    % assert channel is non empty
    #{} = Res,
    [#{}] = maps:get(consumer_details, Res),
    ok.

channel_with_consumer_on_same_node(Config) ->
    Nodename1 = get_node_config(Config, 0, nodename),
    QArgs = [{node, list_to_binary(atom_to_list(Nodename1))}],
    http_put(Config, "/queues/%2f/some-queue", QArgs, ?CREATED),
    {ok, Chan} = amqp_connection:open_channel(?config(conn, Config)),
    ChName = get_channel_name(Config, 0),
    consume(Chan, <<"some-queue">>),
    force_stats(),
    Res = http_get(Config, "/channels/" ++ ChName ),
    amqp_channel:close(Chan),
    http_delete(Config, "/queues/%2f/some-queue", ?NO_CONTENT),
    % assert channel is non empty
    #{} = Res,
    [#{}] = maps:get(consumer_details, Res),
    ok.

consumers(Config) ->
    Nodename2 = get_node_config(Config, 0, nodename),
    QArgs = [{node, list_to_binary(atom_to_list(Nodename2))}],
    http_put(Config, "/queues/%2f/some-queue", QArgs, ?CREATED),
    {ok, Chan} = amqp_connection:open_channel(?config(conn, Config)),
    Conn = rabbit_ct_client_helpers:open_unmanaged_connection(Config, 1),
    {ok, Chan2} = amqp_connection:open_channel(Conn),
    consume(Chan, <<"some-queue">>),
    consume(Chan2, <<"some-queue">>),
    force_stats(),
    Res = http_get(Config, "/consumers"),
    amqp_channel:close(Chan),
    rabbit_ct_client_helpers:close_connection(Conn),
    http_delete(Config, "/queues/%2f/some-queue", ?NO_CONTENT),
    % assert there are two non-empty consumer records
    [#{} = C1, #{} = C2] = Res,
    #{} = maps:get(channel_details, C1),
    #{} = maps:get(channel_details, C2),
    ok.


connections(Config) ->
    Nodename2 = get_node_config(Config, 0, nodename),
    QArgs = [{node, list_to_binary(atom_to_list(Nodename2))}],
    http_put(Config, "/queues/%2f/some-queue", QArgs, ?CREATED),
    {ok, Chan} = amqp_connection:open_channel(?config(conn, Config)),
    Conn = rabbit_ct_client_helpers:open_unmanaged_connection(Config, 1),
    {ok, _Chan2} = amqp_connection:open_channel(Conn),
    force_stats(),
    force_stats(), % channel count needs a bit longer for 2nd chan
    Res = http_get(Config, "/connections"),
    amqp_channel:close(Chan),
    rabbit_ct_client_helpers:close_connection(Conn),
    http_delete(Config, "/queues/%2f/some-queue", ?NO_CONTENT),
    % assert there are two non-empty connection records
    [#{} = Q1, #{} = Q2] = Res,
    1 = maps:get(channels, Q1),
    1 = maps:get(channels, Q2),
    ok.


exchanges(Config) ->
    {ok, _Chan0} = amqp_connection:open_channel(?config(conn, Config)),
    Conn = rabbit_ct_client_helpers:open_unmanaged_connection(Config, 1),
    {ok, Chan} = amqp_connection:open_channel(Conn),
    QName = <<"exchanges-test">>,
    XName = <<"some-exchange">>,
    Q = queue_declare(Chan, QName),
    exchange_declare(Chan, XName),
    queue_bind(Chan, XName, Q, <<"some-key">>),
    consume(Chan, QName),
    publish_to(Chan, XName, <<"some-key">>),

    force_stats(),
    Res = http_get(Config, "/exchanges"),
    amqp_channel:close(Chan),
    rabbit_ct_client_helpers:close_connection(Conn),
    [X] = [X || X <- Res, maps:get(name, X) =:= XName],

    % assert exchange has some message stats
    #{} = maps:get(message_stats, X),
    ok.


exchange(Config) ->
    {ok, _Chan0} = amqp_connection:open_channel(?config(conn, Config)),
    Conn = rabbit_ct_client_helpers:open_unmanaged_connection(Config, 1),
    {ok, Chan} = amqp_connection:open_channel(Conn),
    QName = <<"exchanges-test">>,
    XName = <<"some-other-exchange">>,
    Q = queue_declare(Chan, QName),
    exchange_declare(Chan, XName),
    queue_bind(Chan, XName, Q, <<"some-key">>),
    consume(Chan, QName),
    publish_to(Chan, XName, <<"some-key">>),

    force_stats(),
    force_stats(),
    Res = http_get(Config, "/exchanges/%2F/some-other-exchange"),
    amqp_channel:close(Chan),
    rabbit_ct_client_helpers:close_connection(Conn),

    % assert exchange has some message stats
    #{} = maps:get(message_stats, Res),
    [#{}] = maps:get(incoming, Res),
    ok.

vhosts(Config) ->
    Nodename2 = get_node_config(Config, 0, nodename),
    QArgs = [{node, list_to_binary(atom_to_list(Nodename2))}],
    http_put(Config, "/queues/%2f/some-queue", QArgs, ?CREATED),
    {ok, Chan} = amqp_connection:open_channel(?config(conn, Config)),
    Conn = rabbit_ct_client_helpers:open_unmanaged_connection(Config, 1),
    {ok, Chan2} = amqp_connection:open_channel(Conn),
    publish(Chan2, <<"some-queue">>),
    force_stats(),
    % TODO:  force channels to emit stats instead of waiting
    force_stats(),
    Res = http_get(Config, "/vhosts"),
    amqp_channel:close(Chan),
    rabbit_ct_client_helpers:close_connection(Conn),
    http_delete(Config, "/queues/%2f/some-queue", ?NO_CONTENT),
    % default vhost
    [#{} = Vhost] = Res,
    % assert vhost has some message stats
    #{} = maps:get(message_stats, Vhost),
    ok.

nodes(Config) ->
    Nodename2 = get_node_config(Config, 0, nodename),
    QArgs = [{node, list_to_binary(atom_to_list(Nodename2))}],
    http_put(Config, "/queues/%2f/some-queue", QArgs, ?CREATED),
    {ok, Chan} = amqp_connection:open_channel(?config(conn, Config)),
    Conn = rabbit_ct_client_helpers:open_unmanaged_connection(Config, 1),
    {ok, Chan2} = amqp_connection:open_channel(Conn),
    publish(Chan2, <<"some-queue">>),
    force_stats(),
    Res = http_get(Config, "/nodes"),
    amqp_channel:close(Chan),
    rabbit_ct_client_helpers:close_connection(Conn),
    http_delete(Config, "/queues/%2f/some-queue", ?NO_CONTENT),

    [#{} = N1 , #{} = N2] = Res,
    % assert each node has some processors
    ?assert(is_number(maps:get(processors, N1))),
    ?assert(is_number(maps:get(processors, N2))),
    [#{} | _] = maps:get(cluster_links, N1),
    [#{} | _] = maps:get(cluster_links, N2),
    ok.

overview(Config) ->
    Nodename2 = get_node_config(Config, 1, nodename),
    QArgs = [{node, list_to_binary(atom_to_list(Nodename2))}],
    http_put(Config, "/queues/%2f/queue-n1", none, ?CREATED),
    http_put(Config, "/queues/%2f/queue-n2", QArgs, ?CREATED),
    {ok, Chan} = amqp_connection:open_channel(?config(conn, Config)),
    Conn = rabbit_ct_client_helpers:open_unmanaged_connection(Config, 1),
    {ok, Chan2} = amqp_connection:open_channel(Conn),
    publish(Chan, <<"queue-n1">>),
    publish(Chan2, <<"queue-n2">>),
    timer:sleep(5000), % TODO force stat emission
    force_stats(), % channel count needs a bit longer for 2nd chan
    Res = http_get(Config, "/overview"),
    amqp_channel:close(Chan),
    rabbit_ct_client_helpers:close_connection(Conn),
    http_delete(Config, "/queues/%2f/queue-n1", ?NO_CONTENT),
    http_delete(Config, "/queues/%2f/queue-n2", ?NO_CONTENT),
    % assert there are two non-empty connection records
    ObjTots = maps:get(object_totals, Res),
    2 = maps:get(connections, ObjTots),
    2 = maps:get(channels, ObjTots),
    #{} = QT = maps:get(queue_totals, Res),
    2 = maps:get(messages_ready, QT),
    MS = maps:get(message_stats, Res),
    2 = maps:get(publish, MS),
    ok.

%%----------------------------------------------------------------------------
%%

clear_all_table_data() ->
    [ets:delete_all_objects(T) || {T, _} <- ?CORE_TABLES],
    [ets:delete_all_objects(T) || {T, _} <- ?TABLES],
    [gen_server:call(P, purge_cache)
     || {_, P, _, _} <- supervisor:which_children(rabbit_mgmt_db_cache_sup)],
    send_to_all_collectors(purge_old_stats).

get_channel_name(Config, Node) ->
    [{_, ChData}|_] = rabbit_ct_broker_helpers:rpc(Config, Node, ets, tab2list,
                                                 [channel_created]),
    http_uri:encode(binary_to_list(pget(name, ChData))).

consume(Channel, Queue) ->
    #'basic.consume_ok'{consumer_tag = Tag} =
         amqp_channel:call(Channel, #'basic.consume'{queue = Queue}),
    Tag.

publish(Channel, Key) ->
    Payload = <<"foobar">>,
    Publish = #'basic.publish'{routing_key = Key},
    amqp_channel:cast(Channel, Publish, #amqp_msg{payload = Payload}).

basic_get(Channel, Queue) ->
    Publish = #'basic.get'{queue = Queue},
    amqp_channel:call(Channel, Publish).

publish_to(Channel, Exchange, Key) ->
    Payload = <<"foobar">>,
    Publish = #'basic.publish'{routing_key = Key,
                               exchange = Exchange},
    amqp_channel:cast(Channel, Publish, #amqp_msg{payload = Payload}).

exchange_declare(Chan, Name) ->
    Declare = #'exchange.declare'{exchange = Name},
    #'exchange.declare_ok'{} = amqp_channel:call(Chan, Declare).

queue_declare(Chan) ->
    Declare = #'queue.declare'{},
    #'queue.declare_ok'{queue = Q} = amqp_channel:call(Chan, Declare),
    Q.

queue_declare(Chan, Name) ->
    Declare = #'queue.declare'{queue = Name},
    #'queue.declare_ok'{queue = Q} = amqp_channel:call(Chan, Declare),
    Q.

queue_bind(Chan, Ex, Q, Key) ->
    Binding = #'queue.bind'{queue = Q,
                            exchange = Ex,
                            routing_key = Key},
    #'queue.bind_ok'{} = amqp_channel:call(Chan, Binding).

wait_for(Config, Path) ->
    wait_for(Config, Path, [slave_nodes, synchronised_slave_nodes]).

wait_for(Config, Path, Keys) ->
    wait_for(Config, Path, Keys, 1000).

wait_for(_Config, Path, Keys, 0) ->
    exit({timeout, {Path, Keys}});

wait_for(Config, Path, Keys, Count) ->
    Res = http_get(Config, Path),
    case present(Keys, Res) of
        false -> timer:sleep(10),
                 wait_for(Config, Path, Keys, Count - 1);
        true  -> Res
    end.

present(Keys, Res) ->
    lists:all(fun (Key) ->
                      X = maps:get(Key, Res, undefined),
                      X =/= [] andalso X =/= undefined
              end, Keys).

assert_single_node(Exp, Act) ->
    ?assertEqual(1, length(Act)),
    assert_node(Exp, hd(Act)).

assert_nodes(Exp, Act0) ->
    Act = [extract_node(A) || A <- Act0],
    ?assertEqual(length(Exp), length(Act)),
    [?assert(lists:member(E, Act)) || E <- Exp].

assert_node(Exp, Act) ->
    ?assertEqual(Exp, list_to_atom(binary_to_list(Act))).

extract_node(N) ->
    list_to_atom(hd(string:tokens(binary_to_list(N), "@"))).

%% debugging utilities

trace_fun(Config, MFs) ->
    Nodename1 = get_node_config(Config, 0, nodename),
    Nodename2 = get_node_config(Config, 1, nodename),
    dbg:tracer(process, {fun(A,_) ->
                                 ct:pal(?LOW_IMPORTANCE,
                                        "TRACE: ~p", [A])
                         end, ok}),
    dbg:n(Nodename1),
    dbg:n(Nodename2),
    dbg:p(all,c),
    [ dbg:tpl(M, F, cx) || {M, F} <- MFs],
    [ dbg:tpl(M, F, A, cx) || {M, F, A} <- MFs].

dump_table(Config, Table) ->
    Data = rabbit_ct_broker_helpers:rpc(Config, 0, ets, tab2list, [Table]),
    ct:pal(?LOW_IMPORTANCE, "Node 0: Dump of table ~p:~n~p~n", [Table, Data]),
    Data0 = rabbit_ct_broker_helpers:rpc(Config, 1, ets, tab2list, [Table]),
    ct:pal(?LOW_IMPORTANCE, "Node 1: Dump of table ~p:~n~p~n", [Table, Data0]).

force_stats() ->
    force_all(),
    timer:sleep(1000).

force_all() ->
    [begin
<<<<<<< HEAD
         {rabbit_mgmt_external_stats, N} ! emit_update,
         timer:sleep(100)
=======
          {rabbit_mgmt_external_stats, N} ! emit_update,
          timer:sleep(100)
>>>>>>> 73182635
     end || N <- [node() | nodes()]],
    send_to_all_collectors(collect_metrics).

send_to_all_collectors(Msg) ->
    [begin
<<<<<<< HEAD
         [{rabbit_mgmt_metrics_collector:name(Table), N} ! Msg
          || {Table, _} <- ?CORE_TABLES]
=======
          [{rabbit_mgmt_metrics_collector:name(Table), N} ! Msg
           || {Table, _} <- ?CORE_TABLES]
>>>>>>> 73182635
     end || N <- [node() | nodes()]].<|MERGE_RESOLUTION|>--- conflicted
+++ resolved
@@ -724,23 +724,13 @@
 
 force_all() ->
     [begin
-<<<<<<< HEAD
-         {rabbit_mgmt_external_stats, N} ! emit_update,
-         timer:sleep(100)
-=======
           {rabbit_mgmt_external_stats, N} ! emit_update,
           timer:sleep(100)
->>>>>>> 73182635
      end || N <- [node() | nodes()]],
     send_to_all_collectors(collect_metrics).
 
 send_to_all_collectors(Msg) ->
     [begin
-<<<<<<< HEAD
-         [{rabbit_mgmt_metrics_collector:name(Table), N} ! Msg
-          || {Table, _} <- ?CORE_TABLES]
-=======
           [{rabbit_mgmt_metrics_collector:name(Table), N} ! Msg
            || {Table, _} <- ?CORE_TABLES]
->>>>>>> 73182635
      end || N <- [node() | nodes()]].