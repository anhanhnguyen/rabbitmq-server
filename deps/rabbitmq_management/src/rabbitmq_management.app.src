--- conflicted
+++ resolved
@@ -7,11 +7,6 @@
   {env, [{listener,          [{port, 15672}]},
          {redirect_old_port, true},
          {http_log_dir,      none},
-<<<<<<< HEAD
-         {load_definitions,  none}]},
-  {applications, [kernel, stdlib, rabbit, xmerl, rabbitmq_web_dispatch,
-                  amqp_client, rabbitmq_management_agent]}]}.
-=======
          {load_definitions,  none},
          {db_module,         rabbit_mgmt_db},
          {sample_retention_policies,
@@ -20,6 +15,5 @@
            {basic,    [{60, 5}, {3600, 60}]},
            {detailed, [{10, 5}]}]}
         ]},
-  {applications, [kernel, stdlib, rabbit, xmerl, rabbitmq_mochiweb, amqp_client,
-                  rabbitmq_management_agent]}]}.
->>>>>>> 04aa8b31
+  {applications, [kernel, stdlib, rabbit, xmerl, rabbitmq_web_dispatch,
+                  amqp_client, rabbitmq_management_agent]}]}.