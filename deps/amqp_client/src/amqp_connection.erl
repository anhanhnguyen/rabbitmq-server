%% The contents of this file are subject to the Mozilla Public License
%% Version 1.1 (the "License"); you may not use this file except in
%% compliance with the License. You may obtain a copy of the License at
%% http://www.mozilla.org/MPL/
%%
%% Software distributed under the License is distributed on an "AS IS"
%% basis, WITHOUT WARRANTY OF ANY KIND, either express or implied. See the
%% License for the specific language governing rights and limitations
%% under the License.
%%
%% The Original Code is RabbitMQ.
%%
%% The Initial Developer of the Original Code is VMware, Inc.
%% Copyright (c) 2007-2011 VMware, Inc.  All rights reserved.
%%

%% @type close_reason(Type) = {shutdown, amqp_reason(Type)}.
%% @type amqp_reason(Type) = {Type, Code, Text}
%%      Code = non_neg_integer()
%%      Text = binary().
%% @doc This module is responsible for maintaining a connection to an AMQP
%% broker and manages channels within the connection. This module is used to
%% open and close connections to the broker as well as creating new channels
%% within a connection.<br/>
%% The connections and channels created by this module are supervised under
%% amqp_client's supervision tree. Please note that connections and channels
%% do not get restarted automatically by the supervision tree in the case of a
%% failure. If you need robust connections and channels, we recommend you use
%% Erlang monitors on the returned connection and channel PIDs.<br/>
%% <br/>
%% In case of a failure or an AMQP error, the connection process exits with a
%% meaningful exit reason:<br/>
%% <br/>
%% <table>
%%   <tr>
%%     <td><strong>Cause</strong></td>
%%     <td><strong>Exit reason</strong></td>
%%   </tr>
%%   <tr>
%%     <td>Any reason, where Code would have been 200 otherwise</td>
%%     <td>```normal'''</td>
%%   </tr>
%%   <tr>
%%     <td>User application calls amqp_connection:close/3</td>
%%     <td>```close_reason(app_initiated_close)'''</td>
%%   </tr>
%%   <tr>
%%     <td>Server closes connection (hard error)</td>
%%     <td>```close_reason(server_initiated_close)'''</td>
%%   </tr>
%%   <tr>
%%     <td>Server misbehaved (did not follow protocol)</td>
%%     <td>```close_reason(server_misbehaved)'''</td>
%%   </tr>
%%   <tr>
%%     <td>AMQP client internal error - usually caused by a channel exiting
%%         with an unusual reason. This is usually accompanied by a more
%%         detailed error log from the channel</td>
%%     <td>```close_reason(internal_error)'''</td>
%%   </tr>
%%   <tr>
%%     <td>Other error</td>
%%     <td>(various error reasons, causing more detailed logging)</td>
%%   </tr>
%% </table>
%% <br/>
%% See type definitions below.
-module(amqp_connection).

-include("amqp_client.hrl").

-export([open_channel/1, open_channel/2, open_channel/3]).
-export([start/1]).
-export([close/1, close/3]).
-export([info/2, info_keys/1, info_keys/0]).

%%---------------------------------------------------------------------------
%% Type Definitions
%%---------------------------------------------------------------------------

%% @type adapter_info() = #adapter_info{}.
%% @type amqp_params_direct() = #amqp_params_direct{}.
%% As defined in amqp_client.hrl. It contains the following fields:
%% <ul>
%% <li>username :: binary() - The name of a user registered with the broker, 
%%     defaults to &lt;&lt;guest"&gt;&gt;</li>
%% <li>virtual_host :: binary() - The name of a virtual host in the broker,
%%     defaults to &lt;&lt;"/"&gt;&gt;</li>
%% <li>node :: atom() - The node the broker runs on (direct only)</li>
%% <li>adapter_info :: adapter_info() - Extra management information for if
%%     this connection represents a non-AMQP network connection.</li>
%% <li>client_properties :: [{binary(), atom(), binary()}] - A list of extra
%%     client properties to be sent to the server, defaults to []</li>
%% </ul>
%%
%% @type amqp_params_network() = #amqp_params_network{}.
%% As defined in amqp_client.hrl. It contains the following fields:
%% <ul>
%% <li>username :: binary() - The name of a user registered with the broker, 
%%     defaults to &lt;&lt;guest"&gt;&gt;</li>
%% <li>password :: binary() - The user's password, defaults to 
%%     &lt;&lt;"guest"&gt;&gt;</li>
%% <li>virtual_host :: binary() - The name of a virtual host in the broker,
%%     defaults to &lt;&lt;"/"&gt;&gt;</li>
%% <li>host :: string() - The hostname of the broker,
%%     defaults to "localhost" (network only)</li>
%% <li>port :: integer() - The port the broker is listening on,
%%     defaults to 5672 (network only)</li>
%% <li>channel_max :: non_neg_integer() - The channel_max handshake parameter,
%%     defaults to 0</li>
%% <li>frame_max :: non_neg_integer() - The frame_max handshake parameter,
%%     defaults to 0 (network only)</li>
%% <li>heartbeat :: non_neg_integer() - The hearbeat interval in seconds,
%%     defaults to 0 (turned off) (network only)</li>
%% <li>ssl_options :: term() - The second parameter to be used with the
%%     ssl:connect/2 function, defaults to 'none' (network only)</li>
%% <li>client_properties :: [{binary(), atom(), binary()}] - A list of extra
%%     client properties to be sent to the server, defaults to []</li>
%% </ul>


%%---------------------------------------------------------------------------
%% Starting a connection
%%---------------------------------------------------------------------------

%% @spec (Params) -> {ok, Connection} | {error, Error}
%% where
%%      Params = amqp_params_network() | amqp_params_direct()
%%      Connection = pid()
%% @doc Starts a connection to an AMQP server. Use network params to
%% connect to a remote AMQP server or direct params for a direct
%% connection to a RabbitMQ server, assuming that the server is
%% running in the same process space.  If the port is set to 'undefined',
%% the default ports will be selected depending on whether this is a
%% normal or an SSL connection.
start(AmqpParams) ->
    case amqp_client:start() of
        ok                                      -> ok;
        {error, {already_started, amqp_client}} -> ok;
        {error, _} = E                          -> throw(E)
    end,
    AmqpParams1 =
        case AmqpParams of
            #amqp_params_network{port = undefined, ssl_options = none} ->
                AmqpParams#amqp_params_network{port = ?PROTOCOL_PORT};
            #amqp_params_network{port = undefined, ssl_options = _} ->
                AmqpParams#amqp_params_network{port = ?PROTOCOL_SSL_PORT};
            _ ->
                AmqpParams
        end,
    {ok, _Sup, Connection} = amqp_sup:start_connection_sup(AmqpParams1),
    amqp_gen_connection:connect(Connection).

%%---------------------------------------------------------------------------
%% Commands
%%---------------------------------------------------------------------------

<<<<<<< HEAD
%% @doc Invokes open_channel(ConnectionPid, none, ?DEFAULT_CONSUMER).
%% Opens a channel without having to specify a channel number. This uses the
%% default consumer implementation.
=======
%% @doc Invokes open_channel(ConnectionPid, none).
%% Opens a channel without having to specify a channel number.
>>>>>>> e583b797
open_channel(ConnectionPid) ->
    open_channel(ConnectionPid, none, ?DEFAULT_CONSUMER).

%% @doc Invokes open_channel(ConnectionPid, none, Consumer).
%% Opens a channel without having to specify a channel number.
open_channel(ConnectionPid, {_, _} = Consumer) ->
    open_channel(ConnectionPid, none, Consumer);

%% @doc Invokes open_channel(ConnectionPid, ChannelNumber, ?DEFAULT_CONSUMER).
%% Opens a channel, using the default consumer implementation.
open_channel(ConnectionPid, ChannelNumber)
        when is_number(ChannelNumber) orelse ChannelNumber =:= none ->
    open_channel(ConnectionPid, ChannelNumber, ?DEFAULT_CONSUMER).

%% @spec (ConnectionPid, ChannelNumber, Consumer) -> Result
%% where
%%      ConnectionPid = pid()
%%      ChannelNumber = pos_integer() | 'none'
%%      Consumer = {ConsumerModule, ConsumerArgs}
%%      ConsumerModule = atom()
%%      ConsumerArgs = [any()]
%%      Result = {ok, ChannelPid} | {error, Error}
%%      ChannelPid = pid()
%% @doc Opens an AMQP channel.<br/>
%% Opens a channel, using a proposed channel number and a specific consumer
%% implementation.<br/>
%% ConsumerModule must implement the amqp_gen_consumer behaviour. ConsumerArgs
%% is passed as parameter to ConsumerModule:init/1.<br/>
%% This function assumes that an AMQP connection (networked or direct)
%% has already been successfully established.<br/>
%% ChannelNumber must be less than or equal to the negotiated max_channel value,
%% or less than or equal to ?MAX_CHANNEL_NUMBER if the negotiated max_channel
%% value is 0.<br/>
%% In the direct connection, max_channel is always 0.
open_channel(ConnectionPid, ChannelNumber,
             {_ConsumerModule, _ConsumerArgs} = Consumer) ->
    amqp_gen_connection:open_channel(ConnectionPid, ChannelNumber, Consumer).

%% @spec (ConnectionPid) -> ok | Error
%% where
%%      ConnectionPid = pid()
%% @doc Closes the channel, invokes
%% close(Channel, 200, &lt;&lt;"Goodbye"&gt;&gt;).
close(ConnectionPid) ->
    close(ConnectionPid, 200, <<"Goodbye">>).

%% @spec (ConnectionPid, Code, Text) -> ok | closing
%% where
%%      ConnectionPid = pid()
%%      Code = integer()
%%      Text = binary()
%% @doc Closes the AMQP connection, allowing the caller to set the reply
%% code and text.
close(ConnectionPid, Code, Text) -> 
    Close = #'connection.close'{reply_text =  Text,
                                reply_code = Code,
                                class_id   = 0,
                                method_id  = 0},
    amqp_gen_connection:close(ConnectionPid, Close).

%%---------------------------------------------------------------------------
%% Other functions
%%---------------------------------------------------------------------------

%% @spec (ConnectionPid, Items) -> ResultList
%% where
%%      ConnectionPid = pid()
%%      Items = [Item]
%%      ResultList = [{Item, Result}]
%%      Item = atom()
%%      Result = term()
%% @doc Returns information about the connection, as specified by the Items
%% list. Item may be any atom returned by info_keys/1:
%%<ul>
%%<li>type - returns the type of the connection (network or direct)</li>
%%<li>server_properties - returns the server_properties fields sent by the
%%    server while establishing the connection</li>
%%<li>is_closing - returns true if the connection is in the process of closing
%%    and false otherwise</li>
%%<li>amqp_params - returns the #amqp_params{} structure used to start the
%%    connection</li>
%%<li>num_channels - returns the number of channels currently open under the
%%    connection (excluding channel 0)</li>
%%<li>channel_max - returns the channel_max value negotiated with the
%%    server</li>
%%<li>heartbeat - returns the heartbeat value negotiated with the server
%%    (only for the network connection)</li>
%%<li>frame_max - returns the frame_max value negotiated with the
%%    server (only for the network connection)</li>
%%<li>sock - returns the socket for the network connection (for use with
%%    e.g. inet:sockname/1) (only for the network connection)</li>
%%<li>any other value - throws an exception</li>
%%</ul>
info(ConnectionPid, Items) ->
    amqp_gen_connection:info(ConnectionPid, Items).

%% @spec (ConnectionPid) -> Items
%% where
%%      ConnectionPid = pid()
%%      Items = [Item]
%%      Item = atom()
%% @doc Returns a list of atoms that can be used in conjunction with info/2.
%% Note that the list differs from a type of connection to another (network vs.
%% direct). Use info_keys/0 to get a list of info keys that can be used for
%% any connection.
info_keys(ConnectionPid) ->
    amqp_gen_connection:info_keys(ConnectionPid).

%% @spec () -> Items
%% where
%%      Items = [Item]
%%      Item = atom()
%% @doc Returns a list of atoms that can be used in conjunction with info/2.
%% These are general info keys, which can be used in any type of connection.
%% Other info keys may exist for a specific type. To get the full list of
%% atoms that can be used for a certain connection, use info_keys/1.
info_keys() ->
    amqp_gen_connection:info_keys().<|MERGE_RESOLUTION|>--- conflicted
+++ resolved
@@ -155,14 +155,9 @@
 %% Commands
 %%---------------------------------------------------------------------------
 
-<<<<<<< HEAD
 %% @doc Invokes open_channel(ConnectionPid, none, ?DEFAULT_CONSUMER).
 %% Opens a channel without having to specify a channel number. This uses the
 %% default consumer implementation.
-=======
-%% @doc Invokes open_channel(ConnectionPid, none).
-%% Opens a channel without having to specify a channel number.
->>>>>>> e583b797
 open_channel(ConnectionPid) ->
     open_channel(ConnectionPid, none, ?DEFAULT_CONSUMER).
 
