--- conflicted
+++ resolved
@@ -54,7 +54,6 @@
 %---------------------------------------------------------------------------
 
 % Sets up a reply queue for this client to listen on
-<<<<<<< HEAD
 setup_reply_queue(State = #rpc_client_state{channel = Channel}) ->
     Q = lib_amqp:declare_queue(Channel, <<"">>),
     State#rpc_client_state{reply_queue = Q}.
@@ -62,30 +61,11 @@
 % Registers this RPC client instance as a consumer to handle rpc responses
 setup_consumer(State = #rpc_client_state{channel = Channel, reply_queue = Q}) ->
     ConsumerTag = lib_amqp:subscribe(Channel, Q, self()),
-=======
-setup_reply_queue(State = #rpc_client_state{broker_config = BrokerConfig}) ->
-    #broker_config{channel_pid = ChannelPid} = BrokerConfig,
-    QueueDeclare = #'queue.declare'{queue = <<>>,
-                                    passive = false, durable = false,
-                                    exclusive = false, auto_delete = false,
-                                    nowait = false, arguments = []},
-    #'queue.declare_ok'{queue = Q,
-                        message_count = MessageCount,
-                        consumer_count = ConsumerCount}
-                        = amqp_channel:call(ChannelPid, QueueDeclare),
-    NewBrokerConfig = BrokerConfig#broker_config{queue = Q},
-    State#rpc_client_state{broker_config = NewBrokerConfig}.
-
-% Sets up a consumer to handle rpc responses
-setup_consumer(State) ->
-    ConsumerTag = amqp_rpc_util:register_consumer(State, self()),
->>>>>>> f686de18
     State#rpc_client_state{consumer_tag = ConsumerTag}.
 
 % Publishes to the broker, stores the From address against
 % the correlation id and increments the correlationid for
 % the next request
-<<<<<<< HEAD
 publish(Payload, From, State = #rpc_client_state{channel = Channel,
                                                  reply_queue = Q,
                                                  exchange = X,
@@ -96,28 +76,6 @@
     lib_amqp:publish(Channel, X, RoutingKey, Payload, Props),
     State#rpc_client_state{correlation_id = CorrelationId + 1,
                            continuations = dict:store(CorrelationId, From, Continuations)}.
-=======
-publish({ContentType, [Function|Args] }, From,
-        State = #rpc_client_state{broker_config = BrokerConfig,
-                                  correlation_id = CorrelationId,
-                                  continuations = Continuations,
-                                  type_mapping = TypeMapping}) ->
-    Payload = amqp_rpc_util:encode(call, ContentType, [Function|Args], TypeMapping ),
-    #broker_config{channel_pid = ChannelPid, queue = Q,
-                   exchange = X, routing_key = RoutingKey} = BrokerConfig,
-    BasicPublish = #'basic.publish'{exchange = X,
-                                    routing_key = RoutingKey,
-                                    mandatory = false, immediate = false},
-    _CorrelationId = integer_to_list(CorrelationId),
-    Props = #'P_basic'{correlation_id = list_to_binary(_CorrelationId),
-                       reply_to = Q, content_type = ContentType},
-    Content = #content{class_id = 60, %% TODO HARDCODED VALUE
-                       properties = Props, properties_bin = 'none',
-                       payload_fragments_rev = [Payload]},
-    amqp_channel:cast(ChannelPid, BasicPublish, Content),
-    NewContinuations = dict:store(_CorrelationId, From , Continuations),
-    State#rpc_client_state{correlation_id = CorrelationId + 1, continuations = NewContinuations}.
->>>>>>> f686de18
 
 %---------------------------------------------------------------------------
 % gen_server callbacks
@@ -164,4 +122,4 @@
     {noreply, State#rpc_client_state{continuations = dict:erase(_CorrelationId, Continuations) }}.
 
 code_change(_OldVsn, State, _Extra) ->
-    State.+    State.
