#   The contents of this file are subject to the Mozilla Public License
#   Version 1.1 (the "License"); you may not use this file except in
#   compliance with the License. You may obtain a copy of the License at
#   http://www.mozilla.org/MPL/
#
#   Software distributed under the License is distributed on an "AS IS"
#   basis, WITHOUT WARRANTY OF ANY KIND, either express or implied. See the
#   License for the specific language governing rights and limitations
#   under the License.
#
#   The Original Code is the RabbitMQ Erlang Client.
#
#   The Initial Developers of the Original Code are LShift Ltd.,
#   Cohesive Financial Technologies LLC., and Rabbit Technologies Ltd.
#
#   Portions created by LShift Ltd., Cohesive Financial
#   Technologies LLC., and Rabbit Technologies Ltd. are Copyright (C) 
#   2007 LShift Ltd., Cohesive Financial Technologies LLC., and Rabbit 
#   Technologies Ltd.; 
#
#   All Rights Reserved.
#
#   Contributor(s): Ben Hood <0x6e6562@gmail.com>.
#

export BROKER_DIR=../rabbitmq-server
export INCLUDE_DIR=include
export INCLUDE_SERV_DIR=$(BROKER_DIR)/include
EBIN_DIR=ebin
TEST_DIR=test
SOURCE_DIR=src
DIST_DIR=dist

DEPS=$(shell erl -noshell -eval '{ok,[{_,_,[_,_,{modules, Mods},_,_,_]}]} = \
                                 file:consult("rabbit_common.app"), \
                                 [io:format("~p ",[M]) || M <- Mods], halt().')

PACKAGE=amqp_client
PACKAGE_NAME=$(PACKAGE).ez
COMMON_PACKAGE=rabbit_common
COMMON_PACKAGE_NAME=$(COMMON_PACKAGE).ez

INCLUDES=$(wildcard $(INCLUDE_DIR)/*.hrl)
SOURCES=$(wildcard $(SOURCE_DIR)/*.erl)
TARGETS=$(patsubst $(SOURCE_DIR)/%.erl, $(EBIN_DIR)/%.beam, $(SOURCES))
TEST_SOURCES=$(wildcard $(TEST_DIR)/*.erl)
TEST_TARGETS=$(patsubst $(TEST_DIR)/%.erl, $(TEST_DIR)/%.beam, $(TEST_SOURCES))

LOAD_PATH=$(EBIN_DIR) $(BROKER_DIR)/ebin $(TEST_DIR)

COVER_START := -s cover start -s rabbit_misc enable_cover
COVER_STOP := -s rabbit_misc report_cover -s cover stop

ifndef USE_SPECS
# our type specs rely on features / bug fixes in dialyzer that are
# only available in R12B-3 upwards
#
# NB: the test assumes that version number will only contain single digits
export USE_SPECS=$(shell if [ $$(erl -noshell -eval 'io:format(erlang:system_info(version)), halt().') \> "5.6.2" ]; then echo "true"; else echo "false"; fi)
endif

ERLC_OPTS=-I $(INCLUDE_DIR) -I $(INCLUDE_SERV_DIR) -o $(EBIN_DIR) -Wall -v +debug_info $(shell [ $(USE_SPECS) = "true" ] && echo "-Duse_specs")

RABBITMQ_NODENAME=rabbit
PA_LOAD_PATH=-pa $(realpath $(LOAD_PATH))

ifdef SSL_CERTS_DIR
SSL := true
ALL_SSL := { $(MAKE) test_ssl || OK_ALL=false; }
ALL_SSL_COVERAGE := { $(MAKE) test_ssl_coverage || OK_ALL=false; }
SSL_BROKER_ARGS := -rabbit ssl_listeners [{\\\"0.0.0.0\\\",5671}] \
	-rabbit ssl_options [{cacertfile,\\\"$(SSL_CERTS_DIR)/ca/cacerts.pem\\\"},{certfile,\\\"$(SSL_CERTS_DIR)/server/cert.pem\\\"},{keyfile,\\\"$(SSL_CERTS_DIR)/server/key.pem\\\"}] \
	-erlang_client_ssl_dir \"$(SSL_CERTS_DIR)\"
else
SSL := @echo No SSL_CERTS_DIR defined. && false
ALL_SSL := true
ALL_SSL_COVERAGE := true
SSL_BROKER_ARGS :=
endif

PLT=$(HOME)/.dialyzer_plt
DIALYZER_CALL=dialyzer --plt $(PLT)

<<<<<<< HEAD
.PHONY: all compile compile_tests run dialyzer dialyze_all add_broker_to_plt \
	prepare_tests all_tests all_tests_coverage run_test_broker \
	run_test_broker_cover test_network test_direct test_network_coverage \
	test_direct_coverage clean source_tarball ssl test_ssl test_ssl_coverage
=======
.PHONY: all compile compile_tests run run_in_broker dialyzer dialyze_all \
	add_broker_to_plt prepare_tests all_tests test_suites \
	test_suites_coverage run_test_broker start_test_broker_node \
	stop_test_broker_node test_network test_direct test_network_coverage \
	test_direct_coverage test_common_package clean source_tarball package \
	common_package
>>>>>>> 1e46e270

all: compile

compile: $(TARGETS)

compile_tests: $(TEST_DIR)
	$(MAKE) -C $(TEST_DIR)

run: compile
	erl -pa $(LOAD_PATH)

run_in_broker: compile $(BROKER_DIR)
	$(MAKE) RABBITMQ_SERVER_START_ARGS='$(PA_LOAD_PATH)' -C $(BROKER_DIR) run

dialyze: $(TARGETS)
	$(DIALYZER_CALL) -c $^

dialyze_all: $(TARGETS) $(TEST_TARGETS)
	$(DIALYZER_CALL) -c $^

add_broker_to_plt: $(BROKER_DIR)/ebin
	$(DIALYZER_CALL) --add_to_plt -r $<

###############################################################################
##  Testing
###############################################################################

prepare_tests: compile compile_tests

all_tests: prepare_tests
<<<<<<< HEAD
	OK_ALL=true && \
	{ $(MAKE) test_network || OK_ALL=false; } && \
	{ $(MAKE) test_direct || OK_ALL=false; } && \
	$(ALL_SSL) && \
	{ $(MAKE) test_common_package || OK_ALL=false; } && \
	$$OK_ALL
=======
	OK=true && \
	{ $(MAKE) test_suites || OK=false; } && \
	{ $(MAKE) test_common_package || OK=false; } && \
	$$OK
>>>>>>> 1e46e270

test_suites: prepare_tests
	OK_ALL=true && \
	{ $(MAKE) test_network || OK_ALL=false; } && \
	{ $(MAKE) test_direct || OK_ALL=false; } && \
	$(ALL_SSL) && \
	$$OK_ALL

test_suites_coverage: prepare_tests
	OK_ALL=true && \
	{ $(MAKE) test_network_coverage || OK_ALL=false; } && \
	{ $(MAKE) test_direct_coverage || OK_ALL=false; } && \
	$(ALL_SSL_COVERAGE) && \
	$$OK_ALL

run_test_broker:
	OK=true && \
	TMPFILE=$$(mktemp) && \
	{ $(MAKE) -C $(BROKER_DIR) run-node \
		RABBITMQ_SERVER_START_ARGS="$(PA_LOAD_PATH) $(SSL_BROKER_ARGS) \
		-noshell -s rabbit $(RUN_TEST_BROKER_ARGS) -s init stop" 2>&1 | \
		tee $$TMPFILE || OK=false; } && \
	{ egrep "All .+ tests (successful|passed)." $$TMPFILE || OK=false; } && \
	rm $$TMPFILE && \
	$$OK

<<<<<<< HEAD
run_test_broker_cover:
	OK=true && \
	TMPFILE=$$(mktemp) && \
	{ $(MAKE) -C $(BROKER_DIR) run-node \
		RABBITMQ_SERVER_START_ARGS="$(PA_LOAD_PATH) $(SSL_BROKER_ARGS) \
		-noshell -s rabbit -s cover start -s rabbit_misc enable_cover \
		$(RUN_TEST_BROKER_ARGS) -s rabbit_misc report_cover \
		-s cover stop -s init stop" 2>&1 | \
		tee $$TMPFILE || OK=false; } && \
	{ egrep "All .+ tests (successful|passed)." $$TMPFILE || OK=false; } && \
	rm $$TMPFILE && \
	$$OK

=======
>>>>>>> 1e46e270
start_test_broker_node:
	$(MAKE) RABBITMQ_SERVER_START_ARGS="$(SSL_BROKER_ARGS) -s rabbit" -C $(BROKER_DIR) start-background-node

stop_test_broker_node:
	erl_call -sname $(RABBITMQ_NODENAME) -q

<<<<<<< HEAD
ssl:
	$(SSL)

test_ssl: prepare_tests ssl
	$(MAKE) run_test_broker RUN_TEST_BROKER_ARGS="-s ssl_client_SUITE test"

=======
>>>>>>> 1e46e270
test_network: prepare_tests
	$(MAKE) run_test_broker RUN_TEST_BROKER_ARGS="-s network_client_SUITE test"

test_direct: prepare_tests
	$(MAKE) run_test_broker RUN_TEST_BROKER_ARGS="-s direct_client_SUITE test"

test_ssl_coverage: prepare_tests ssl
	$(MAKE) run_test_broker_cover RUN_TEST_BROKER_ARGS="-s ssl_client_SUITE test"

test_network_coverage: prepare_tests
	$(MAKE) run_test_broker \
	RUN_TEST_BROKER_ARGS="$(COVER_START) -s network_client_SUITE test $(COVER_STOP)"

test_direct_coverage: prepare_tests
	$(MAKE) run_test_broker \
	RUN_TEST_BROKER_ARGS="$(COVER_START) -s direct_client_SUITE test $(COVER_STOP)"

test_common_package: package common_package prepare_tests
	$(MAKE) start_test_broker_node
	OK=true && \
	TMPFILE=$$(mktemp) && \
	    { ERL_LIBS=$(DIST_DIR) erl -noshell -pa $(TEST_DIR) \
	    -eval 'network_client_SUITE:test(), halt().' 2>&1 | \
		tee $$TMPFILE || OK=false; } && \
	{ egrep "All .+ tests (successful|passed)." $$TMPFILE || OK=false; } && \
	rm $$TMPFILE && \
	$(MAKE) stop_test_broker_node && \
	$$OK

clean:
	rm -f $(EBIN_DIR)/*.beam
	rm -f erl_crash.dump
	rm -fr dist
	$(MAKE) -C $(TEST_DIR) clean


###############################################################################
##  Packaging
###############################################################################

source_tarball: $(DIST_DIR)
	cp -a README Makefile dist/$(DIST_DIR)/
	mkdir -p dist/$(DIST_DIR)/$(SOURCE_DIR)
	cp -a $(SOURCE_DIR)/*.erl dist/$(DIST_DIR)/$(SOURCE_DIR)/
	mkdir -p dist/$(DIST_DIR)/$(INCLUDE_DIR)
	cp -a $(INCLUDE_DIR)/*.hrl dist/$(DIST_DIR)/$(INCLUDE_DIR)/
	mkdir -p dist/$(DIST_DIR)/$(TEST_DIR)
	cp -a $(TEST_DIR)/*.erl dist/$(DIST_DIR)/$(TEST_DIR)/
	cp -a $(TEST_DIR)/Makefile dist/$(DIST_DIR)/$(TEST_DIR)/
	cd dist ; tar cvzf $(DIST_DIR).tar.gz $(DIST_DIR)

package: $(DIST_DIR)
	$(MAKE) clean compile
	mkdir -p $(DIST_DIR)/$(PACKAGE)
	cp -r $(EBIN_DIR) $(DIST_DIR)/$(PACKAGE)
	cp -r $(INCLUDE_DIR) $(DIST_DIR)/$(PACKAGE)
	(cd $(DIST_DIR); zip -r $(PACKAGE_NAME) $(PACKAGE))

common_package: $(BROKER_DIR)
	mkdir -p $(DIST_DIR)/$(COMMON_PACKAGE)/$(EBIN_DIR)
	cp $(COMMON_PACKAGE).app $(DIST_DIR)/$(COMMON_PACKAGE)/$(EBIN_DIR)
	$(foreach DEP, $(DEPS), \
        ( cp $(BROKER_DIR)/$(EBIN_DIR)/$(DEP).beam \
          $(DIST_DIR)/$(COMMON_PACKAGE)/$(EBIN_DIR) \
        );)
	(cd $(DIST_DIR); zip -r $(COMMON_PACKAGE_NAME) $(COMMON_PACKAGE))


###############################################################################
##  Internal targets
###############################################################################


$(EBIN_DIR)/%.beam: $(SOURCE_DIR)/%.erl $(INCLUDES) | $(EBIN_DIR)
	erlc $(ERLC_OPTS) $<

$(BROKER_DIR):
	test -e $(BROKER_DIR)
	$(MAKE_BROKER)

$(DIST_DIR):
	mkdir -p $@<|MERGE_RESOLUTION|>--- conflicted
+++ resolved
@@ -81,19 +81,12 @@
 PLT=$(HOME)/.dialyzer_plt
 DIALYZER_CALL=dialyzer --plt $(PLT)
 
-<<<<<<< HEAD
-.PHONY: all compile compile_tests run dialyzer dialyze_all add_broker_to_plt \
-	prepare_tests all_tests all_tests_coverage run_test_broker \
-	run_test_broker_cover test_network test_direct test_network_coverage \
-	test_direct_coverage clean source_tarball ssl test_ssl test_ssl_coverage
-=======
 .PHONY: all compile compile_tests run run_in_broker dialyzer dialyze_all \
 	add_broker_to_plt prepare_tests all_tests test_suites \
 	test_suites_coverage run_test_broker start_test_broker_node \
-	stop_test_broker_node test_network test_direct test_network_coverage \
-	test_direct_coverage test_common_package clean source_tarball package \
-	common_package
->>>>>>> 1e46e270
+	stop_test_broker_node test_network test_direct test_ssl \
+	test_network_coverage test_direct_coverage test_ssl_coverage \
+	test_common_package clean source_tarball package common_package
 
 all: compile
 
@@ -124,19 +117,10 @@
 prepare_tests: compile compile_tests
 
 all_tests: prepare_tests
-<<<<<<< HEAD
-	OK_ALL=true && \
-	{ $(MAKE) test_network || OK_ALL=false; } && \
-	{ $(MAKE) test_direct || OK_ALL=false; } && \
-	$(ALL_SSL) && \
-	{ $(MAKE) test_common_package || OK_ALL=false; } && \
-	$$OK_ALL
-=======
 	OK=true && \
 	{ $(MAKE) test_suites || OK=false; } && \
 	{ $(MAKE) test_common_package || OK=false; } && \
 	$$OK
->>>>>>> 1e46e270
 
 test_suites: prepare_tests
 	OK_ALL=true && \
@@ -163,37 +147,18 @@
 	rm $$TMPFILE && \
 	$$OK
 
-<<<<<<< HEAD
-run_test_broker_cover:
-	OK=true && \
-	TMPFILE=$$(mktemp) && \
-	{ $(MAKE) -C $(BROKER_DIR) run-node \
-		RABBITMQ_SERVER_START_ARGS="$(PA_LOAD_PATH) $(SSL_BROKER_ARGS) \
-		-noshell -s rabbit -s cover start -s rabbit_misc enable_cover \
-		$(RUN_TEST_BROKER_ARGS) -s rabbit_misc report_cover \
-		-s cover stop -s init stop" 2>&1 | \
-		tee $$TMPFILE || OK=false; } && \
-	{ egrep "All .+ tests (successful|passed)." $$TMPFILE || OK=false; } && \
-	rm $$TMPFILE && \
-	$$OK
-
-=======
->>>>>>> 1e46e270
 start_test_broker_node:
 	$(MAKE) RABBITMQ_SERVER_START_ARGS="$(SSL_BROKER_ARGS) -s rabbit" -C $(BROKER_DIR) start-background-node
 
 stop_test_broker_node:
 	erl_call -sname $(RABBITMQ_NODENAME) -q
 
-<<<<<<< HEAD
 ssl:
 	$(SSL)
 
 test_ssl: prepare_tests ssl
 	$(MAKE) run_test_broker RUN_TEST_BROKER_ARGS="-s ssl_client_SUITE test"
 
-=======
->>>>>>> 1e46e270
 test_network: prepare_tests
 	$(MAKE) run_test_broker RUN_TEST_BROKER_ARGS="-s network_client_SUITE test"
 
@@ -201,7 +166,8 @@
 	$(MAKE) run_test_broker RUN_TEST_BROKER_ARGS="-s direct_client_SUITE test"
 
 test_ssl_coverage: prepare_tests ssl
-	$(MAKE) run_test_broker_cover RUN_TEST_BROKER_ARGS="-s ssl_client_SUITE test"
+	$(MAKE) run_test_broker \
+	RUN_TEST_BROKER_ARGS="$(COVER_START) -s ssl_client_SUITE test $(COVER_STOP)"
 
 test_network_coverage: prepare_tests
 	$(MAKE) run_test_broker \
