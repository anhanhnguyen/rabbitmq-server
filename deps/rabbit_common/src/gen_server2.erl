%% This file is a copy of gen_server.erl from the R13B-1 Erlang/OTP
%% distribution, with the following modifications:
%%
%% 1) the module name is gen_server2
%%
%% 2) more efficient handling of selective receives in callbacks
%% gen_server2 processes drain their message queue into an internal
%% buffer before invoking any callback module functions. Messages are
%% dequeued from the buffer for processing. Thus the effective message
%% queue of a gen_server2 process is the concatenation of the internal
%% buffer and the real message queue.
%% As a result of the draining, any selective receive invoked inside a
%% callback is less likely to have to scan a large message queue.
%%
%% 3) gen_server2:cast is guaranteed to be order-preserving
%% The original code could reorder messages when communicating with a
%% process on a remote node that was not currently connected.
%%
%% 4) The callback module can optionally implement prioritise_call/4,
%% prioritise_cast/3 and prioritise_info/3.  These functions take
%% Message, From, Length and State or just Message, Length and State
%% (where Length is the current number of messages waiting to be
%% processed) and return a single integer representing the priority
%% attached to the message, or 'drop' to ignore it (for
%% prioritise_cast/3 and prioritise_info/3 only).  Messages with
%% higher priorities are processed before requests with lower
%% priorities. The default priority is 0.
%%
%% 5) The callback module can optionally implement
%% handle_pre_hibernate/1 and handle_post_hibernate/1. These will be
%% called immediately prior to and post hibernation, respectively. If
%% handle_pre_hibernate returns {hibernate, NewState} then the process
%% will hibernate. If the module does not implement
%% handle_pre_hibernate/1 then the default action is to hibernate.
%%
%% 6) init can return a 4th arg, {backoff, InitialTimeout,
%% MinimumTimeout, DesiredHibernatePeriod} (all in milliseconds,
%% 'infinity' does not make sense here). Then, on all callbacks which
%% can return a timeout (including init), timeout can be
%% 'hibernate'. When this is the case, the current timeout value will
%% be used (initially, the InitialTimeout supplied from init). After
%% this timeout has occurred, hibernation will occur as normal. Upon
%% awaking, a new current timeout value will be calculated.
%%
%% The purpose is that the gen_server2 takes care of adjusting the
%% current timeout value such that the process will increase the
%% timeout value repeatedly if it is unable to sleep for the
%% DesiredHibernatePeriod. If it is able to sleep for the
%% DesiredHibernatePeriod it will decrease the current timeout down to
%% the MinimumTimeout, so that the process is put to sleep sooner (and
%% hopefully stays asleep for longer). In short, should a process
%% using this receive a burst of messages, it should not hibernate
%% between those messages, but as the messages become less frequent,
%% the process will not only hibernate, it will do so sooner after
%% each message.
%%
%% When using this backoff mechanism, normal timeout values (i.e. not
%% 'hibernate') can still be used, and if they are used then the
%% handle_info(timeout, State) will be called as normal. In this case,
%% returning 'hibernate' from handle_info(timeout, State) will not
%% hibernate the process immediately, as it would if backoff wasn't
%% being used. Instead it'll wait for the current timeout as described
%% above.
%%
%% 7) The callback module can return from any of the handle_*
%% functions, a {become, Module, State} triple, or a {become, Module,
%% State, Timeout} quadruple. This allows the gen_server to
%% dynamically change the callback module. The State is the new state
%% which will be passed into any of the callback functions in the new
%% module. Note there is no form also encompassing a reply, thus if
%% you wish to reply in handle_call/3 and change the callback module,
%% you need to use gen_server2:reply/2 to issue the reply
%% manually. The init function can similarly return a 5th argument,
%% Module, in order to dynamically decide the callback module on init.
%%
%% 8) The callback module can optionally implement
%% format_message_queue/2 which is the equivalent of format_status/2
%% but where the second argument is specifically the priority_queue
%% which contains the prioritised message_queue.
%%
%% 9) The function with_state/2 can be used to debug a process with
%% heavyweight state (without needing to copy the entire state out of
%% process as sys:get_status/1 would). Pass through a function which
%% can be invoked on the state, get back the result. The state is not
%% modified.
%%
%% 10) an mcall/1 function has been added for performing multiple
%% call/3 in parallel. Unlike multi_call, which sends the same request
%% to same-named processes residing on a supplied list of nodes, it
%% operates on name/request pairs, where name is anything accepted by
%% call/3, i.e. a pid, global name, local name, or local name on a
%% particular node.
%%
%% 11) Internal buffer length is emitted as a core [RabbitMQ] metric.

%% All modifications are (C) 2009-2017 Pivotal Software, Inc.

%% ``The contents of this file are subject to the Erlang Public License,
%% Version 1.1, (the "License"); you may not use this file except in
%% compliance with the License. You should have received a copy of the
%% Erlang Public License along with this software. If not, it can be
%% retrieved via the world wide web at http://www.erlang.org/.
%%
%% Software distributed under the License is distributed on an "AS IS"
%% basis, WITHOUT WARRANTY OF ANY KIND, either express or implied. See
%% the License for the specific language governing rights and limitations
%% under the License.
%%
%% The Initial Developer of the Original Code is Ericsson Utvecklings AB.
%% Portions created by Ericsson are Copyright 1999, Ericsson Utvecklings
%% AB. All Rights Reserved.''
%%
%%     $Id$
%%
-module(gen_server2).

%%% ---------------------------------------------------
%%%
%%% The idea behind THIS server is that the user module
%%% provides (different) functions to handle different
%%% kind of inputs.
%%% If the Parent process terminates the Module:terminate/2
%%% function is called.
%%%
%%% The user module should export:
%%%
%%%   init(Args)
%%%     ==> {ok, State}
%%%         {ok, State, Timeout}
%%%         {ok, State, Timeout, Backoff}
%%%         {ok, State, Timeout, Backoff, Module}
%%%         ignore
%%%         {stop, Reason}
%%%
%%%   handle_call(Msg, {From, Tag}, State)
%%%
%%%    ==> {reply, Reply, State}
%%%        {reply, Reply, State, Timeout}
%%%        {noreply, State}
%%%        {noreply, State, Timeout}
%%%        {stop, Reason, Reply, State}
%%%              Reason = normal | shutdown | Term terminate(State) is called
%%%
%%%   handle_cast(Msg, State)
%%%
%%%    ==> {noreply, State}
%%%        {noreply, State, Timeout}
%%%        {stop, Reason, State}
%%%              Reason = normal | shutdown | Term terminate(State) is called
%%%
%%%   handle_info(Info, State) Info is e.g. {'EXIT', P, R}, {nodedown, N}, ...
%%%
%%%    ==> {noreply, State}
%%%        {noreply, State, Timeout}
%%%        {stop, Reason, State}
%%%              Reason = normal | shutdown | Term, terminate(State) is called
%%%
%%%   terminate(Reason, State) Let the user module clean up
%%%              Reason = normal | shutdown | {shutdown, Term} | Term
%%%        always called when server terminates
%%%
%%%    ==> ok | Term
%%%
%%%   handle_pre_hibernate(State)
%%%
%%%    ==> {hibernate, State}
%%%        {stop, Reason, State}
%%%              Reason = normal | shutdown | Term, terminate(State) is called
%%%
%%%   handle_post_hibernate(State)
%%%
%%%    ==> {noreply, State}
%%%        {stop, Reason, State}
%%%              Reason = normal | shutdown | Term, terminate(State) is called
%%%
%%% The work flow (of the server) can be described as follows:
%%%
%%%   User module                          Generic
%%%   -----------                          -------
%%%     start            ----->             start
%%%     init             <-----              .
%%%
%%%                                         loop
%%%     handle_call      <-----              .
%%%                      ----->             reply
%%%
%%%     handle_cast      <-----              .
%%%
%%%     handle_info      <-----              .
%%%
%%%     terminate        <-----              .
%%%
%%%                      ----->             reply
%%%
%%%
%%% ---------------------------------------------------

%% API
-export([start/3, start/4,
         start_link/3, start_link/4,
         call/2, call/3,
         cast/2, reply/2,
         abcast/2, abcast/3,
         multi_call/2, multi_call/3, multi_call/4,
         mcall/1,
         with_state/2,
         enter_loop/3, enter_loop/4, enter_loop/5, enter_loop/6, wake_hib/1]).

%% System exports
-export([system_continue/3,
         system_terminate/4,
         system_code_change/4,
         format_status/2]).

%% Internal exports
-export([init_it/6]).

-import(error_logger, [format/2]).

%% State record
-record(gs2_state, {parent, name, state, mod, time,
                    timeout_state, queue, debug, prioritisers,
                    timer, emit_stats_fun, stop_stats_fun}).

%%%=========================================================================
%%%  Specs. These exist only to shut up dialyzer's warnings
%%%=========================================================================

-type gs2_state() :: #gs2_state{}.

-spec handle_common_termination(any(), atom(), gs2_state()) -> no_return().
-spec hibernate(gs2_state()) -> no_return().
-spec pre_hibernate(gs2_state()) -> no_return().
-spec system_terminate(_, _, _, gs2_state()) -> no_return().

-type millis() :: non_neg_integer().

%%%=========================================================================
%%%  API
%%%=========================================================================

-callback init(Args :: term()) ->
    {ok, State :: term()} |
    {ok, State :: term(), timeout() | hibernate} |
    {ok, State :: term(), timeout() | hibernate,
     {backoff, millis(), millis(), millis()}} |
    {ok, State :: term(), timeout() | hibernate,
     {backoff, millis(), millis(), millis()}, atom()} |
    ignore |
    {stop, Reason :: term()}.
-callback handle_call(Request :: term(), From :: {pid(), Tag :: term()},
                      State :: term()) ->
    {reply, Reply :: term(), NewState :: term()} |
    {reply, Reply :: term(), NewState :: term(), timeout() | hibernate} |
    {noreply, NewState :: term()} |
    {noreply, NewState :: term(), timeout() | hibernate} |
    {stop, Reason :: term(),
     Reply :: term(), NewState :: term()}.
-callback handle_cast(Request :: term(), State :: term()) ->
    {noreply, NewState :: term()} |
    {noreply, NewState :: term(), timeout() | hibernate} |
    {stop, Reason :: term(), NewState :: term()}.
-callback handle_info(Info :: term(), State :: term()) ->
    {noreply, NewState :: term()} |
    {noreply, NewState :: term(), timeout() | hibernate} |
    {stop, Reason :: term(), NewState :: term()}.
-callback terminate(Reason :: (normal | shutdown | {shutdown, term()} | term()),
                    State :: term()) ->
    ok | term().
-callback code_change(OldVsn :: (term() | {down, term()}), State :: term(),
                      Extra :: term()) ->
    {ok, NewState :: term()} | {error, Reason :: term()}.

%% It's not possible to define "optional" -callbacks, so putting specs
%% for handle_pre_hibernate/1 and handle_post_hibernate/1 will result
%% in warnings (the same applied for the behaviour_info before).

%%%  -----------------------------------------------------------------
%%% Starts a generic server.
%%% start(Mod, Args, Options)
%%% start(Name, Mod, Args, Options)
%%% start_link(Mod, Args, Options)
%%% start_link(Name, Mod, Args, Options) where:
%%%    Name ::= {local, atom()} | {global, atom()}
%%%    Mod  ::= atom(), callback module implementing the 'real' server
%%%    Args ::= term(), init arguments (to Mod:init/1)
%%%    Options ::= [{timeout, Timeout} | {debug, [Flag]}]
%%%      Flag ::= trace | log | {logfile, File} | statistics | debug
%%%          (debug == log && statistics)
%%% Returns: {ok, Pid} |
%%%          {error, {already_started, Pid}} |
%%%          {error, Reason}
%%% -----------------------------------------------------------------
start(Mod, Args, Options) ->
    gen:start(?MODULE, nolink, Mod, Args, Options).

start(Name, Mod, Args, Options) ->
    gen:start(?MODULE, nolink, Name, Mod, Args, Options).

start_link(Mod, Args, Options) ->
    gen:start(?MODULE, link, Mod, Args, Options).

start_link(Name, Mod, Args, Options) ->
    gen:start(?MODULE, link, Name, Mod, Args, Options).


%% -----------------------------------------------------------------
%% Make a call to a generic server.
%% If the server is located at another node, that node will
%% be monitored.
%% If the client is trapping exits and is linked server termination
%% is handled here (? Shall we do that here (or rely on timeouts) ?).
%% -----------------------------------------------------------------
call(Name, Request) ->
    case catch gen:call(Name, '$gen_call', Request) of
        {ok,Res} ->
            Res;
        {'EXIT',Reason} ->
            exit({Reason, {?MODULE, call, [Name, Request]}})
    end.

call(Name, Request, Timeout) ->
    case catch gen:call(Name, '$gen_call', Request, Timeout) of
        {ok,Res} ->
            Res;
        {'EXIT',Reason} ->
            exit({Reason, {?MODULE, call, [Name, Request, Timeout]}})
    end.

%% -----------------------------------------------------------------
%% Make a cast to a generic server.
%% -----------------------------------------------------------------
cast({global,Name}, Request) ->
    catch global:send(Name, cast_msg(Request)),
    ok;
cast({Name,Node}=Dest, Request) when is_atom(Name), is_atom(Node) ->
    do_cast(Dest, Request);
cast(Dest, Request) when is_atom(Dest) ->
    do_cast(Dest, Request);
cast(Dest, Request) when is_pid(Dest) ->
    do_cast(Dest, Request).

do_cast(Dest, Request) ->
    do_send(Dest, cast_msg(Request)),
    ok.

cast_msg(Request) -> {'$gen_cast',Request}.

%% -----------------------------------------------------------------
%% Send a reply to the client.
%% -----------------------------------------------------------------
reply({To, Tag}, Reply) ->
    catch To ! {Tag, Reply}.

%% -----------------------------------------------------------------
%% Asyncronous broadcast, returns nothing, it's just send'n pray
%% -----------------------------------------------------------------
abcast(Name, Request) when is_atom(Name) ->
    do_abcast([node() | nodes()], Name, cast_msg(Request)).

abcast(Nodes, Name, Request) when is_list(Nodes), is_atom(Name) ->
    do_abcast(Nodes, Name, cast_msg(Request)).

do_abcast([Node|Nodes], Name, Msg) when is_atom(Node) ->
    do_send({Name,Node},Msg),
    do_abcast(Nodes, Name, Msg);
do_abcast([], _,_) -> abcast.

%%% -----------------------------------------------------------------
%%% Make a call to servers at several nodes.
%%% Returns: {[Replies],[BadNodes]}
%%% A Timeout can be given
%%%
%%% A middleman process is used in case late answers arrives after
%%% the timeout. If they would be allowed to glog the callers message
%%% queue, it would probably become confused. Late answers will
%%% now arrive to the terminated middleman and so be discarded.
%%% -----------------------------------------------------------------
multi_call(Name, Req)
  when is_atom(Name) ->
    do_multi_call([node() | nodes()], Name, Req, infinity).

multi_call(Nodes, Name, Req)
  when is_list(Nodes), is_atom(Name) ->
    do_multi_call(Nodes, Name, Req, infinity).

multi_call(Nodes, Name, Req, infinity) ->
    do_multi_call(Nodes, Name, Req, infinity);
multi_call(Nodes, Name, Req, Timeout)
  when is_list(Nodes), is_atom(Name), is_integer(Timeout), Timeout >= 0 ->
    do_multi_call(Nodes, Name, Req, Timeout).

%%% -----------------------------------------------------------------
%%% Make multiple calls to multiple servers, given pairs of servers
%%% and messages.
%%% Returns: {[{Dest, Reply}], [{Dest, Error}]}
%%%
%%% Dest can be pid() | RegName :: atom() |
%%%             {Name :: atom(), Node :: atom()} | {global, Name :: atom()}
%%%
%%% A middleman process is used to avoid clogging up the callers
%%% message queue.
%%% -----------------------------------------------------------------
mcall(CallSpecs) ->
    Tag = make_ref(),
    {_, MRef} = spawn_monitor(
                  fun() ->
                          Refs = lists:foldl(
                                   fun ({Dest, _Request}=S, Dict) ->
                                           dict:store(do_mcall(S), Dest, Dict)
                                   end, dict:new(), CallSpecs),
                          collect_replies(Tag, Refs, [], [])
                  end),
    receive
        {'DOWN', MRef, _, _, {Tag, Result}} -> Result;
        {'DOWN', MRef, _, _, Reason}        -> exit(Reason)
    end.

do_mcall({{global,Name}=Dest, Request}) ->
    %% whereis_name is simply an ets lookup, and is precisely what
    %% global:send/2 does, yet we need a Ref to put in the call to the
    %% server, so invoking whereis_name makes a lot more sense here.
    case global:whereis_name(Name) of
        Pid when is_pid(Pid) ->
            MRef = erlang:monitor(process, Pid),
            catch msend(Pid, MRef, Request),
            MRef;
        undefined ->
            Ref = make_ref(),
            self() ! {'DOWN', Ref, process, Dest, noproc},
            Ref
    end;
do_mcall({{Name,Node}=Dest, Request}) when is_atom(Name), is_atom(Node) ->
    {_Node, MRef} = start_monitor(Node, Name), %% NB: we don't handle R6
    catch msend(Dest, MRef, Request),
    MRef;
do_mcall({Dest, Request}) when is_atom(Dest); is_pid(Dest) ->
    MRef = erlang:monitor(process, Dest),
    catch msend(Dest, MRef, Request),
    MRef.

msend(Dest, MRef, Request) ->
    erlang:send(Dest, {'$gen_call', {self(), MRef}, Request}, [noconnect]).

collect_replies(Tag, Refs, Replies, Errors) ->
    case dict:size(Refs) of
        0 -> exit({Tag, {Replies, Errors}});
        _ -> receive
                 {MRef, Reply} ->
                     {Refs1, Replies1} = handle_call_result(MRef, Reply,
                                                            Refs, Replies),
                     collect_replies(Tag, Refs1, Replies1, Errors);
                 {'DOWN', MRef, _, _, Reason} ->
                     Reason1 = case Reason of
                                   noconnection -> nodedown;
                                   _            -> Reason
                               end,
                     {Refs1, Errors1} = handle_call_result(MRef, Reason1,
                                                           Refs, Errors),
                     collect_replies(Tag, Refs1, Replies, Errors1)
             end
    end.

handle_call_result(MRef, Result, Refs, AccList) ->
    %% we avoid the mailbox scanning cost of a call to erlang:demonitor/{1,2}
    %% here, so we must cope with MRefs that we've already seen and erased
    case dict:find(MRef, Refs) of
        {ok, Pid} -> {dict:erase(MRef, Refs), [{Pid, Result}|AccList]};
        _         -> {Refs, AccList}
    end.

%% -----------------------------------------------------------------
%% Apply a function to a generic server's state.
%% -----------------------------------------------------------------
with_state(Name, Fun) ->
    case catch gen:call(Name, '$with_state', Fun, infinity) of
        {ok,Res} ->
            Res;
        {'EXIT',Reason} ->
            exit({Reason, {?MODULE, with_state, [Name, Fun]}})
    end.

%%-----------------------------------------------------------------
%% enter_loop(Mod, Options, State, <ServerName>, <TimeOut>, <Backoff>) ->_
%%
%% Description: Makes an existing process into a gen_server.
%%              The calling process will enter the gen_server receive
%%              loop and become a gen_server process.
%%              The process *must* have been started using one of the
%%              start functions in proc_lib, see proc_lib(3).
%%              The user is responsible for any initialization of the
%%              process, including registering a name for it.
%%-----------------------------------------------------------------
enter_loop(Mod, Options, State) ->
    enter_loop(Mod, Options, State, self(), infinity, undefined).

enter_loop(Mod, Options, State, Backoff = {backoff, _, _ , _}) ->
    enter_loop(Mod, Options, State, self(), infinity, Backoff);

enter_loop(Mod, Options, State, ServerName = {_, _}) ->
    enter_loop(Mod, Options, State, ServerName, infinity, undefined);

enter_loop(Mod, Options, State, Timeout) ->
    enter_loop(Mod, Options, State, self(), Timeout, undefined).

enter_loop(Mod, Options, State, ServerName, Backoff = {backoff, _, _, _}) ->
    enter_loop(Mod, Options, State, ServerName, infinity, Backoff);

enter_loop(Mod, Options, State, ServerName, Timeout) ->
    enter_loop(Mod, Options, State, ServerName, Timeout, undefined).

enter_loop(Mod, Options, State, ServerName, Timeout, Backoff) ->
    Name = get_proc_name(ServerName),
    Parent = get_parent(),
    Debug = debug_options(Name, Options),
    Queue = priority_queue:new(),
    Backoff1 = extend_backoff(Backoff),
    {EmitStatsFun, StopStatsFun} = stats_funs(),
    loop(init_stats(find_prioritisers(
           #gs2_state { parent = Parent, name = Name, state = State,
                        mod = Mod, time = Timeout, timeout_state = Backoff1,
                        queue = Queue, debug = Debug,
                        emit_stats_fun = EmitStatsFun,
                        stop_stats_fun = StopStatsFun }))).

%%%========================================================================
%%% Gen-callback functions
%%%========================================================================

%%% ---------------------------------------------------
%%% Initiate the new process.
%%% Register the name using the Rfunc function
%%% Calls the Mod:init/Args function.
%%% Finally an acknowledge is sent to Parent and the main
%%% loop is entered.
%%% ---------------------------------------------------
init_it(Starter, self, Name, Mod, Args, Options) ->
    init_it(Starter, self(), Name, Mod, Args, Options);
init_it(Starter, Parent, Name0, Mod, Args, Options) ->
    Name = name(Name0),
    Debug = debug_options(Name, Options),
    Queue = priority_queue:new(),
    {EmitStatsFun, StopStatsFun} = stats_funs(),
    GS2State = find_prioritisers(
                 #gs2_state { parent  = Parent,
                              name    = Name,
                              mod     = Mod,
                              queue   = Queue,
                              debug   = Debug,
                              emit_stats_fun = EmitStatsFun,
                              stop_stats_fun = StopStatsFun }),
    case catch Mod:init(Args) of
        {ok, State} ->
            proc_lib:init_ack(Starter, {ok, self()}),
            loop(init_stats(GS2State#gs2_state { state         = State,
                                                   time          = infinity,
                                                   timeout_state = undefined }));
        {ok, State, Timeout} ->
            proc_lib:init_ack(Starter, {ok, self()}),
            loop(init_stats(
                   GS2State#gs2_state { state         = State,
                                        time          = Timeout,
                                        timeout_state = undefined }));
        {ok, State, Timeout, Backoff = {backoff, _, _, _}} ->
            Backoff1 = extend_backoff(Backoff),
            proc_lib:init_ack(Starter, {ok, self()}),
            loop(init_stats(GS2State#gs2_state { state         = State,
                                                   time          = Timeout,
                                                   timeout_state = Backoff1 }));
        {ok, State, Timeout, Backoff = {backoff, _, _, _}, Mod1} ->
            Backoff1 = extend_backoff(Backoff),
            proc_lib:init_ack(Starter, {ok, self()}),
            loop(init_stats(find_prioritisers(
                                GS2State#gs2_state { mod           = Mod1,
                                                     state         = State,
                                                     time          = Timeout,
                                                     timeout_state = Backoff1 })));
        {stop, Reason} ->
            %% For consistency, we must make sure that the
            %% registered name (if any) is unregistered before
            %% the parent process is notified about the failure.
            %% (Otherwise, the parent process could get
            %% an 'already_started' error if it immediately
            %% tried starting the process again.)
            unregister_name(Name0),
            proc_lib:init_ack(Starter, {error, Reason}),
            exit(Reason);
        ignore ->
            unregister_name(Name0),
            proc_lib:init_ack(Starter, ignore),
            exit(normal);
        {'EXIT', Reason} ->
            unregister_name(Name0),
            proc_lib:init_ack(Starter, {error, Reason}),
            exit(Reason);
        Else ->
            Error = {bad_return_value, Else},
            proc_lib:init_ack(Starter, {error, Error}),
            exit(Error)
    end.

name({local,Name}) -> Name;
name({global,Name}) -> Name;
%% name(Pid) when is_pid(Pid) -> Pid;
%% when R12 goes away, drop the line beneath and uncomment the line above
name(Name) -> Name.

unregister_name({local,Name}) ->
    _ = (catch unregister(Name));
unregister_name({global,Name}) ->
    _ = global:unregister_name(Name);
unregister_name(Pid) when is_pid(Pid) ->
    Pid;
%% Under R12 let's just ignore it, as we have a single term as Name.
%% On R13 it will never get here, as we get tuple with 'local/global' atom.
unregister_name(_Name) -> ok.

extend_backoff(undefined) ->
    undefined;
extend_backoff({backoff, InitialTimeout, MinimumTimeout, DesiredHibPeriod}) ->
    {backoff, InitialTimeout, MinimumTimeout, DesiredHibPeriod,
      rand:seed(exsplus)}.

%%%========================================================================
%%% Internal functions
%%%========================================================================
%%% ---------------------------------------------------
%%% The MAIN loop.
%%% ---------------------------------------------------
loop(GS2State = #gs2_state { time          = hibernate,
                             timeout_state = undefined,
                             queue         = Queue }) ->
    case priority_queue:is_empty(Queue) of
        true  ->
            pre_hibernate(GS2State);
        false ->
            process_next_msg(GS2State)
    end;

loop(GS2State) ->
    process_next_msg(drain(GS2State)).

drain(GS2State) ->
    receive
        Input -> drain(in(Input, GS2State))
    after 0 -> GS2State
    end.

process_next_msg(GS2State0 = #gs2_state { time          = Time,
                                         timeout_state = TimeoutState,
                                         queue         = Queue }) ->
    case priority_queue:out(Queue) of
        {{value, Msg}, Queue1} ->
            GS2State = ensure_stats_timer(GS2State0),
            process_msg(Msg, GS2State#gs2_state { queue = Queue1 });
        {empty, Queue1} ->
            {Time1, HibOnTimeout, GS2State}
                = case {Time, TimeoutState} of
                      {hibernate, {backoff, Current, _Min, _Desired, _RSt}} ->
                          {Current, true, stop_stats_timer(GS2State0)};
                      {hibernate, _} ->
                          %% wake_hib/7 will set Time to hibernate. If
                          %% we were woken and didn't receive a msg
                          %% then we will get here and need a sensible
                          %% value for Time1, otherwise we crash.
                          %% R13B1 always waits infinitely when waking
                          %% from hibernation, so that's what we do
                          %% here too.
                          {infinity, false, GS2State0};
                      _ -> {Time, false, GS2State0}
                  end,
            receive
                Input ->
                    %% Time could be 'hibernate' here, so *don't* call loop
                    process_next_msg(
                      drain(in(Input, GS2State #gs2_state { queue = Queue1 })))
            after Time1 ->
                    case HibOnTimeout of
                        true ->
                            pre_hibernate(
                              GS2State #gs2_state { queue = Queue1 });
                        false ->
                            process_msg(timeout,
                                        GS2State #gs2_state { queue = Queue1 })
                    end
            end
    end.

wake_hib(GS2State = #gs2_state { timeout_state = TS }) ->
    TimeoutState1 = case TS of
                        undefined ->
                            undefined;
                        {SleptAt, TimeoutState} ->
                            adjust_timeout_state(SleptAt,
                                                 erlang:monotonic_time(),
                                                 TimeoutState)
                    end,
    post_hibernate(
      drain(GS2State #gs2_state { timeout_state = TimeoutState1 })).

hibernate(GS2State = #gs2_state { timeout_state = TimeoutState }) ->
    TS = case TimeoutState of
             undefined             -> undefined;
             {backoff, _, _, _, _} -> {erlang:monotonic_time(),
                                       TimeoutState}
         end,
    proc_lib:hibernate(?MODULE, wake_hib,
                       [GS2State #gs2_state { timeout_state = TS }]).

pre_hibernate(GS2State0 = #gs2_state { state          = State,
                                       mod            = Mod,
                                       emit_stats_fun = EmitStatsFun }) ->
    GS2State = EmitStatsFun(stop_stats_timer(GS2State0)),
    case erlang:function_exported(Mod, handle_pre_hibernate, 1) of
        true ->
            case catch Mod:handle_pre_hibernate(State) of
                {hibernate, NState} ->
                    hibernate(GS2State #gs2_state { state = NState } );
                Reply ->
                    handle_common_termination(Reply, pre_hibernate, GS2State)
            end;
        false ->
            hibernate(GS2State)
    end.

post_hibernate(GS2State0 = #gs2_state { state = State,
                                        mod   = Mod }) ->
    GS2State = ensure_stats_timer(GS2State0),
    case erlang:function_exported(Mod, handle_post_hibernate, 1) of
        true ->
            case catch Mod:handle_post_hibernate(State) of
                {noreply, NState} ->
                    process_next_msg(GS2State #gs2_state { state = NState,
                                                           time  = infinity });
                {noreply, NState, Time} ->
                    process_next_msg(GS2State #gs2_state { state = NState,
                                                           time  = Time });
                Reply ->
                    handle_common_termination(Reply, post_hibernate, GS2State)
            end;
        false ->
            %% use hibernate here, not infinity. This matches
            %% R13B. The key is that we should be able to get through
            %% to process_msg calling sys:handle_system_msg with Time
            %% still set to hibernate, iff that msg is the very msg
            %% that woke us up (or the first msg we receive after
            %% waking up).
            process_next_msg(GS2State #gs2_state { time = hibernate })
    end.

adjust_timeout_state(SleptAt, AwokeAt, {backoff, CurrentTO, MinimumTO,
                                        DesiredHibPeriod, RandomState}) ->
    NapLengthMicros = erlang:convert_time_unit(AwokeAt - SleptAt,
                                                    native, micro_seconds),
    CurrentMicros = CurrentTO * 1000,
    MinimumMicros = MinimumTO * 1000,
    DesiredHibMicros = DesiredHibPeriod * 1000,
    GapBetweenMessagesMicros = NapLengthMicros + CurrentMicros,
    Base =
        %% If enough time has passed between the last two messages then we
        %% should consider sleeping sooner. Otherwise stay awake longer.
        case GapBetweenMessagesMicros > (MinimumMicros + DesiredHibMicros) of
            true -> lists:max([MinimumTO, CurrentTO div 2]);
            false -> CurrentTO
        end,
    {Extra, RandomState1} = rand:uniform_s(Base, RandomState),
    CurrentTO1 = Base + Extra,
    {backoff, CurrentTO1, MinimumTO, DesiredHibPeriod, RandomState1}.

in({'$gen_cast', Msg} = Input,
   GS2State = #gs2_state { prioritisers = {_, F, _} }) ->
    in(Input, F(Msg, GS2State), GS2State);
in({'$gen_call', From, Msg} = Input,
   GS2State = #gs2_state { prioritisers = {F, _, _} }) ->
    in(Input, F(Msg, From, GS2State), GS2State);
in({'$with_state', _From, _Fun} = Input, GS2State) ->
    in(Input, 0, GS2State);
in({'EXIT', Parent, _R} = Input, GS2State = #gs2_state { parent = Parent }) ->
    in(Input, infinity, GS2State);
in({system, _From, _Req} = Input, GS2State) ->
    in(Input, infinity, GS2State);
in(emit_gen_server2_stats, GS2State = #gs2_state{ emit_stats_fun = EmitStatsFun}) ->
    next_stats_timer(EmitStatsFun(GS2State));
in(Input, GS2State = #gs2_state { prioritisers = {_, _, F} }) ->
    in(Input, F(Input, GS2State), GS2State).

in(_Input, drop, GS2State) ->
    GS2State;

in(Input, Priority, GS2State = #gs2_state { queue = Queue }) ->
    GS2State # gs2_state { queue = priority_queue:in(Input, Priority, Queue) }.

process_msg({system, From, Req},
            GS2State = #gs2_state { parent = Parent, debug  = Debug }) ->
    case Req of
        %% This clause will match only in R16B03.
        %% Since 17.0 replace_state is not a system message.
        {replace_state, StateFun} ->
            GS2State1 = StateFun(GS2State),
            gen:reply(From, GS2State1),
            system_continue(Parent, Debug, GS2State1);
        _ ->
            %% gen_server puts Hib on the end as the 7th arg, but that version
            %% of the fun seems not to be documented so leaving out for now.
            sys:handle_system_msg(Req, From, Parent, ?MODULE, Debug, GS2State)
    end;
process_msg({'$with_state', From, Fun},
           GS2State = #gs2_state{state = State}) ->
    reply(From, catch Fun(State)),
    loop(GS2State);
process_msg({'EXIT', Parent, Reason} = Msg,
            GS2State = #gs2_state { parent = Parent }) ->
    terminate(Reason, Msg, GS2State);
process_msg(Msg, GS2State = #gs2_state { debug  = [] }) ->
    handle_msg(Msg, GS2State);
process_msg(Msg, GS2State = #gs2_state { name = Name, debug  = Debug }) ->
    Debug1 = sys:handle_debug(Debug, fun print_event/3, Name, {in, Msg}),
    handle_msg(Msg, GS2State #gs2_state { debug = Debug1 }).

%%% ---------------------------------------------------
%%% Send/recive functions
%%% ---------------------------------------------------
do_send(Dest, Msg) ->
    catch erlang:send(Dest, Msg).

do_multi_call(Nodes, Name, Req, infinity) ->
    Tag = make_ref(),
    Monitors = send_nodes(Nodes, Name, Tag, Req),
    rec_nodes(Tag, Monitors, Name, undefined);
do_multi_call(Nodes, Name, Req, Timeout) ->
    Tag = make_ref(),
    Caller = self(),
    Receiver =
        spawn(
          fun () ->
                  %% Middleman process. Should be unsensitive to regular
                  %% exit signals. The sychronization is needed in case
                  %% the receiver would exit before the caller started
                  %% the monitor.
                  process_flag(trap_exit, true),
                  Mref = erlang:monitor(process, Caller),
                  receive
                      {Caller,Tag} ->
                          Monitors = send_nodes(Nodes, Name, Tag, Req),
                          TimerId = erlang:start_timer(Timeout, self(), ok),
                          Result = rec_nodes(Tag, Monitors, Name, TimerId),
                          exit({self(),Tag,Result});
                      {'DOWN',Mref,_,_,_} ->
                          %% Caller died before sending us the go-ahead.
                          %% Give up silently.
                          exit(normal)
                  end
          end),
    Mref = erlang:monitor(process, Receiver),
    Receiver ! {self(),Tag},
    receive
        {'DOWN',Mref,_,_,{Receiver,Tag,Result}} ->
            Result;
        {'DOWN',Mref,_,_,Reason} ->
            %% The middleman code failed. Or someone did
            %% exit(_, kill) on the middleman process => Reason==killed
            exit(Reason)
    end.

send_nodes(Nodes, Name, Tag, Req) ->
    send_nodes(Nodes, Name, Tag, Req, []).

send_nodes([Node|Tail], Name, Tag, Req, Monitors)
  when is_atom(Node) ->
    Monitor = start_monitor(Node, Name),
    %% Handle non-existing names in rec_nodes.
    catch {Name, Node} ! {'$gen_call', {self(), {Tag, Node}}, Req},
    send_nodes(Tail, Name, Tag, Req, [Monitor | Monitors]);
send_nodes([_Node|Tail], Name, Tag, Req, Monitors) ->
    %% Skip non-atom Node
    send_nodes(Tail, Name, Tag, Req, Monitors);
send_nodes([], _Name, _Tag, _Req, Monitors) ->
    Monitors.

%% Against old nodes:
%% If no reply has been delivered within 2 secs. (per node) check that
%% the server really exists and wait for ever for the answer.
%%
%% Against contemporary nodes:
%% Wait for reply, server 'DOWN', or timeout from TimerId.

rec_nodes(Tag, Nodes, Name, TimerId) ->
    rec_nodes(Tag, Nodes, Name, [], [], 2000, TimerId).

rec_nodes(Tag, [{N,R}|Tail], Name, Badnodes, Replies, Time, TimerId ) ->
    receive
        {'DOWN', R, _, _, _} ->
            rec_nodes(Tag, Tail, Name, [N|Badnodes], Replies, Time, TimerId);
        {{Tag, N}, Reply} ->  %% Tag is bound !!!
            unmonitor(R),
            rec_nodes(Tag, Tail, Name, Badnodes,
                      [{N,Reply}|Replies], Time, TimerId);
        {timeout, TimerId, _} ->
            unmonitor(R),
            %% Collect all replies that already have arrived
            rec_nodes_rest(Tag, Tail, Name, [N|Badnodes], Replies)
    end;
rec_nodes(Tag, [N|Tail], Name, Badnodes, Replies, Time, TimerId) ->
    %% R6 node
    receive
        {nodedown, N} ->
            monitor_node(N, false),
            rec_nodes(Tag, Tail, Name, [N|Badnodes], Replies, 2000, TimerId);
        {{Tag, N}, Reply} ->  %% Tag is bound !!!
            receive {nodedown, N} -> ok after 0 -> ok end,
            monitor_node(N, false),
            rec_nodes(Tag, Tail, Name, Badnodes,
                      [{N,Reply}|Replies], 2000, TimerId);
        {timeout, TimerId, _} ->
            receive {nodedown, N} -> ok after 0 -> ok end,
            monitor_node(N, false),
            %% Collect all replies that already have arrived
            rec_nodes_rest(Tag, Tail, Name, [N | Badnodes], Replies)
    after Time ->
            case rpc:call(N, erlang, whereis, [Name]) of
                Pid when is_pid(Pid) -> % It exists try again.
                    rec_nodes(Tag, [N|Tail], Name, Badnodes,
                              Replies, infinity, TimerId);
                _ -> % badnode
                    receive {nodedown, N} -> ok after 0 -> ok end,
                    monitor_node(N, false),
                    rec_nodes(Tag, Tail, Name, [N|Badnodes],
                              Replies, 2000, TimerId)
            end
    end;
rec_nodes(_, [], _, Badnodes, Replies, _, TimerId) ->
    case catch erlang:cancel_timer(TimerId) of
        false ->  % It has already sent it's message
            receive
                {timeout, TimerId, _} -> ok
            after 0 ->
                    ok
            end;
        _ -> % Timer was cancelled, or TimerId was 'undefined'
            ok
    end,
    {Replies, Badnodes}.

%% Collect all replies that already have arrived
rec_nodes_rest(Tag, [{N,R}|Tail], Name, Badnodes, Replies) ->
    receive
        {'DOWN', R, _, _, _} ->
            rec_nodes_rest(Tag, Tail, Name, [N|Badnodes], Replies);
        {{Tag, N}, Reply} -> %% Tag is bound !!!
            unmonitor(R),
            rec_nodes_rest(Tag, Tail, Name, Badnodes, [{N,Reply}|Replies])
    after 0 ->
            unmonitor(R),
            rec_nodes_rest(Tag, Tail, Name, [N|Badnodes], Replies)
    end;
rec_nodes_rest(Tag, [N|Tail], Name, Badnodes, Replies) ->
    %% R6 node
    receive
        {nodedown, N} ->
            monitor_node(N, false),
            rec_nodes_rest(Tag, Tail, Name, [N|Badnodes], Replies);
        {{Tag, N}, Reply} ->  %% Tag is bound !!!
            receive {nodedown, N} -> ok after 0 -> ok end,
            monitor_node(N, false),
            rec_nodes_rest(Tag, Tail, Name, Badnodes, [{N,Reply}|Replies])
    after 0 ->
            receive {nodedown, N} -> ok after 0 -> ok end,
            monitor_node(N, false),
            rec_nodes_rest(Tag, Tail, Name, [N|Badnodes], Replies)
    end;
rec_nodes_rest(_Tag, [], _Name, Badnodes, Replies) ->
    {Replies, Badnodes}.


%%% ---------------------------------------------------
%%% Monitor functions
%%% ---------------------------------------------------

start_monitor(Node, Name) when is_atom(Node), is_atom(Name) ->
    if node() =:= nonode@nohost, Node =/= nonode@nohost ->
            Ref = make_ref(),
            self() ! {'DOWN', Ref, process, {Name, Node}, noconnection},
            {Node, Ref};
       true ->
            case catch erlang:monitor(process, {Name, Node}) of
                {'EXIT', _} ->
                    %% Remote node is R6
                    monitor_node(Node, true),
                    Node;
                Ref when is_reference(Ref) ->
                    {Node, Ref}
            end
    end.

%% Cancels a monitor started with Ref=erlang:monitor(_, _).
unmonitor(Ref) when is_reference(Ref) ->
    erlang:demonitor(Ref),
    receive
        {'DOWN', Ref, _, _, _} ->
            true
    after 0 ->
            true
    end.

%%% ---------------------------------------------------
%%% Message handling functions
%%% ---------------------------------------------------

dispatch({'$gen_cast', Msg}, Mod, State) ->
    Mod:handle_cast(Msg, State);
dispatch(Info, Mod, State) ->
    Mod:handle_info(Info, State).

common_reply(_Name, From, Reply, _NState, [] = _Debug) ->
    reply(From, Reply),
    [];
common_reply(Name, {To, _Tag} = From, Reply, NState, Debug) ->
    reply(From, Reply),
    sys:handle_debug(Debug, fun print_event/3, Name, {out, Reply, To, NState}).

common_noreply(_Name, _NState, [] = _Debug) ->
    [];
common_noreply(Name, NState, Debug) ->
    sys:handle_debug(Debug, fun print_event/3, Name, {noreply, NState}).

common_become(_Name, _Mod, _NState, [] = _Debug) ->
    [];
common_become(Name, Mod, NState, Debug) ->
    sys:handle_debug(Debug, fun print_event/3, Name, {become, Mod, NState}).

handle_msg({'$gen_call', From, Msg}, GS2State = #gs2_state { mod = Mod,
                                                             state = State,
                                                             name = Name,
                                                             debug = Debug }) ->
    case catch Mod:handle_call(Msg, From, State) of
        {reply, Reply, NState} ->
            Debug1 = common_reply(Name, From, Reply, NState, Debug),
            loop(GS2State #gs2_state { state = NState,
                                       time  = infinity,
                                       debug = Debug1 });
        {reply, Reply, NState, Time1} ->
            Debug1 = common_reply(Name, From, Reply, NState, Debug),
            loop(GS2State #gs2_state { state = NState,
                                       time  = Time1,
                                       debug = Debug1});
        {stop, Reason, Reply, NState} ->
            {'EXIT', R} =
                (catch terminate(Reason, Msg,
                                 GS2State #gs2_state { state = NState })),
            common_reply(Name, From, Reply, NState, Debug),
            exit(R);
        Other ->
            handle_common_reply(Other, Msg, GS2State)
    end;
handle_msg(Msg, GS2State = #gs2_state { mod = Mod, state = State }) ->
    Reply = (catch dispatch(Msg, Mod, State)),
    handle_common_reply(Reply, Msg, GS2State).

handle_common_reply(Reply, Msg, GS2State = #gs2_state { name  = Name,
                                                        debug = Debug}) ->
    case Reply of
        {noreply, NState} ->
            Debug1 = common_noreply(Name, NState, Debug),
            loop(GS2State #gs2_state {state = NState,
                                      time  = infinity,
                                      debug = Debug1});
        {noreply, NState, Time1} ->
            Debug1 = common_noreply(Name, NState, Debug),
            loop(GS2State #gs2_state {state = NState,
                                      time  = Time1,
                                      debug = Debug1});
        {become, Mod, NState} ->
            Debug1 = common_become(Name, Mod, NState, Debug),
            loop(find_prioritisers(
                   GS2State #gs2_state { mod   = Mod,
                                         state = NState,
                                         time  = infinity,
                                         debug = Debug1 }));
        {become, Mod, NState, Time1} ->
            Debug1 = common_become(Name, Mod, NState, Debug),
            loop(find_prioritisers(
                   GS2State #gs2_state { mod   = Mod,
                                         state = NState,
                                         time  = Time1,
                                         debug = Debug1 }));
        _ ->
            handle_common_termination(Reply, Msg, GS2State)
    end.

handle_common_termination(Reply, Msg, GS2State) ->
    case Reply of
        {stop, Reason, NState} ->
            terminate(Reason, Msg, GS2State #gs2_state { state = NState });
        {'EXIT', What} ->
            terminate(What, Msg, GS2State);
        _ ->
            terminate({bad_return_value, Reply}, Msg, GS2State)
    end.

%%-----------------------------------------------------------------
%% Callback functions for system messages handling.
%%-----------------------------------------------------------------
system_continue(Parent, Debug, GS2State) ->
    loop(GS2State #gs2_state { parent = Parent, debug = Debug }).

system_terminate(Reason, _Parent, Debug, GS2State) ->
    terminate(Reason, [], GS2State #gs2_state { debug = Debug }).

system_code_change(GS2State = #gs2_state { mod   = Mod,
                                           state = State },
                   _Module, OldVsn, Extra) ->
    case catch Mod:code_change(OldVsn, State, Extra) of
        {ok, NewState} ->
            NewGS2State = find_prioritisers(
                            GS2State #gs2_state { state = NewState }),
            {ok, [NewGS2State]};
        Else ->
            Else
    end.

%%-----------------------------------------------------------------
%% Format debug messages.  Print them as the call-back module sees
%% them, not as the real erlang messages.  Use trace for that.
%%-----------------------------------------------------------------
print_event(Dev, {in, Msg}, Name) ->
    case Msg of
        {'$gen_call', {From, _Tag}, Call} ->
            io:format(Dev, "*DBG* ~p got call ~p from ~w~n",
                      [Name, Call, From]);
        {'$gen_cast', Cast} ->
            io:format(Dev, "*DBG* ~p got cast ~p~n",
                      [Name, Cast]);
        _ ->
            io:format(Dev, "*DBG* ~p got ~p~n", [Name, Msg])
    end;
print_event(Dev, {out, Msg, To, State}, Name) ->
    io:format(Dev, "*DBG* ~p sent ~p to ~w, new state ~w~n",
              [Name, Msg, To, State]);
print_event(Dev, {noreply, State}, Name) ->
    io:format(Dev, "*DBG* ~p new state ~w~n", [Name, State]);
print_event(Dev, Event, Name) ->
    io:format(Dev, "*DBG* ~p dbg  ~p~n", [Name, Event]).


%%% ---------------------------------------------------
%%% Terminate the server.
%%% ---------------------------------------------------

terminate(Reason, Msg, #gs2_state { name  = Name,
                                    mod   = Mod,
                                    state = State,
                                    debug = Debug,
                                    stop_stats_fun = StopStatsFun
                                    } = GS2State) ->
    StopStatsFun(stop_stats_timer(GS2State)),
    case catch Mod:terminate(Reason, State) of
        {'EXIT', R} ->
            error_info(R, Reason, Name, Msg, State, Debug),
            exit(R);
        _ ->
            case Reason of
                normal ->
                    exit(normal);
                shutdown ->
                    exit(shutdown);
                {shutdown,_}=Shutdown ->
                    exit(Shutdown);
                _ ->
                    error_info(Reason, undefined, Name, Msg, State, Debug),
                    exit(Reason)
            end
    end.

error_info(_Reason, _RootCause, application_controller, _Msg, _State, _Debug) ->
    %% OTP-5811 Don't send an error report if it's the system process
    %% application_controller which is terminating - let init take care
    %% of it instead
    ok;
error_info(Reason, RootCause, Name, Msg, State, Debug) ->
    Reason1 = error_reason(Reason),
    Fmt =
        "** Generic server ~p terminating~n"
        "** Last message in was ~p~n"
        "** When Server state == ~p~n"
        "** Reason for termination == ~n** ~p~n",
    case RootCause of
        undefined -> format(Fmt, [Name, Msg, State, Reason1]);
        _         -> format(Fmt ++ "** In 'terminate' callback "
                            "with reason ==~n** ~p~n",
                            [Name, Msg, State, Reason1,
                             error_reason(RootCause)])
    end,
    sys:print_log(Debug),
    ok.

error_reason({undef,[{M,F,A}|MFAs]} = Reason) ->
    case code:is_loaded(M) of
        false -> {'module could not be loaded',[{M,F,A}|MFAs]};
        _     -> case erlang:function_exported(M, F, length(A)) of
                     true  -> Reason;
                     false -> {'function not exported',[{M,F,A}|MFAs]}
                 end
    end;
error_reason(Reason) ->
    Reason.

%%% ---------------------------------------------------
%%% Misc. functions.
%%% ---------------------------------------------------

opt(Op, [{Op, Value}|_]) ->
    {ok, Value};
opt(Op, [_|Options]) ->
    opt(Op, Options);
opt(_, []) ->
    false.

debug_options(Name, Opts) ->
    case opt(debug, Opts) of
        {ok, Options} -> dbg_options(Name, Options);
        _ -> dbg_options(Name, [])
    end.

dbg_options(Name, []) ->
    Opts =
        case init:get_argument(generic_debug) of
            error ->
                [];
            _ ->
                [log, statistics]
        end,
    dbg_opts(Name, Opts);
dbg_options(Name, Opts) ->
    dbg_opts(Name, Opts).

dbg_opts(Name, Opts) ->
    case catch sys:debug_options(Opts) of
        {'EXIT',_} ->
            format("~p: ignoring erroneous debug options - ~p~n",
                   [Name, Opts]),
            [];
        Dbg ->
            Dbg
    end.

get_proc_name(Pid) when is_pid(Pid) ->
    Pid;
get_proc_name({local, Name}) ->
    case process_info(self(), registered_name) of
        {registered_name, Name} ->
            Name;
        {registered_name, _Name} ->
            exit(process_not_registered);
        [] ->
            exit(process_not_registered)
    end;
get_proc_name({global, Name}) ->
    case whereis_name(Name) of
        undefined ->
            exit(process_not_registered_globally);
        Pid when Pid =:= self() ->
            Name;
        _Pid ->
            exit(process_not_registered_globally)
    end.

get_parent() ->
    case get('$ancestors') of
        [Parent | _] when is_pid(Parent)->
            Parent;
        [Parent | _] when is_atom(Parent)->
            name_to_pid(Parent);
        _ ->
            exit(process_was_not_started_by_proc_lib)
    end.

name_to_pid(Name) ->
    case whereis(Name) of
        undefined ->
            case whereis_name(Name) of
                undefined ->
                    exit(could_not_find_registerd_name);
                Pid ->
                    Pid
            end;
        Pid ->
            Pid
    end.

whereis_name(Name) ->
    case ets:lookup(global_names, Name) of
    [{_Name, Pid, _Method, _RPid, _Ref}] ->
        if node(Pid) == node() ->
            case is_process_alive(Pid) of
            true  -> Pid;
            false -> undefined
            end;
           true ->
            Pid
        end;
    [] -> undefined
    end.

find_prioritisers(GS2State = #gs2_state { mod = Mod }) ->
    PCall = function_exported_or_default(Mod, 'prioritise_call', 4,
                                         fun (_Msg, _From, _State) -> 0 end),
    PCast = function_exported_or_default(Mod, 'prioritise_cast', 3,
                                         fun (_Msg, _State) -> 0 end),
    PInfo = function_exported_or_default(Mod, 'prioritise_info', 3,
                                         fun (_Msg, _State) -> 0 end),
    GS2State #gs2_state { prioritisers = {PCall, PCast, PInfo} }.

function_exported_or_default(Mod, Fun, Arity, Default) ->
    case erlang:function_exported(Mod, Fun, Arity) of
        true -> case Arity of
                    3 -> fun (Msg, GS2State = #gs2_state { queue = Queue,
                                                           state = State }) ->
                                 Length = priority_queue:len(Queue),
                                 case catch Mod:Fun(Msg, Length, State) of
                                     drop ->
                                         drop;
                                     Res when is_integer(Res) ->
                                         Res;
                                     Err ->
                                         handle_common_termination(Err, Msg, GS2State)
                                 end
                         end;
                    4 -> fun (Msg, From, GS2State = #gs2_state { queue = Queue,
                                                                 state = State }) ->
                                 Length = priority_queue:len(Queue),
                                 case catch Mod:Fun(Msg, From, Length, State) of
                                     Res when is_integer(Res) ->
                                         Res;
                                     Err ->
                                         handle_common_termination(Err, Msg, GS2State)
                                 end
                         end
                end;
        false -> Default
    end.

%%-----------------------------------------------------------------
%% Status information
%%-----------------------------------------------------------------
format_status(Opt, StatusData) ->
    [PDict, SysState, Parent, Debug,
     #gs2_state{name = Name, state = State, mod = Mod, queue = Queue}] =
        StatusData,
    NameTag = if is_pid(Name) ->
                      pid_to_list(Name);
                 is_atom(Name) ->
                      Name
              end,
    Header = lists:concat(["Status for generic server ", NameTag]),
    Log = sys:get_debug(log, Debug, []),
    Specfic = callback(Mod, format_status, [Opt, [PDict, State]],
                       fun () -> [{data, [{"State", State}]}] end),
    Messages = callback(Mod, format_message_queue, [Opt, Queue],
                        fun () -> priority_queue:to_list(Queue) end),
    [{header, Header},
     {data, [{"Status", SysState},
             {"Parent", Parent},
             {"Logged events", Log},
             {"Queued messages", Messages}]} |
     Specfic].

callback(Mod, FunName, Args, DefaultThunk) ->
    case erlang:function_exported(Mod, FunName, length(Args)) of
        true  -> case catch apply(Mod, FunName, Args) of
                     {'EXIT', _} -> DefaultThunk();
                     Success     -> Success
                 end;
        false -> DefaultThunk()
    end.

stats_funs() ->
    case ets:info(gen_server2_metrics) of
        undefined ->
            {fun(GS2State) -> GS2State end,
             fun(GS2State) -> GS2State end};
        _ ->
            {fun emit_stats/1, fun stop_stats/1}
    end.

<<<<<<< HEAD
init_stats(State) ->
    StateWithInitTimer = rabbit_event:init_stats_timer(State, #gs2_state.timer),
    next_stats_timer(StateWithInitTimer).
=======
init_stats(State = #gs2_state{ emit_stats_fun = EmitStatsFun }) ->
    StateWithInitTimer = rabbit_event:init_stats_timer(State, #gs2_state.timer),
    next_stats_timer(EmitStatsFun(StateWithInitTimer)).
>>>>>>> 11b2458d

next_stats_timer(State) ->
    ensure_stats_timer(rabbit_event:reset_stats_timer(State, #gs2_state.timer)).

ensure_stats_timer(State) ->
    rabbit_event:ensure_stats_timer(State,
                                    #gs2_state.timer,
                                    emit_gen_server2_stats).

stop_stats_timer(State) ->
    rabbit_event:stop_stats_timer(State, #gs2_state.timer).

emit_stats(State = #gs2_state{queue = Queue}) ->
    rabbit_core_metrics:gen_server2_stats(self(), priority_queue:len(Queue)),
    State.

stop_stats(State) ->
    rabbit_core_metrics:gen_server2_deleted(self()),
    State.<|MERGE_RESOLUTION|>--- conflicted
+++ resolved
@@ -1382,15 +1382,9 @@
             {fun emit_stats/1, fun stop_stats/1}
     end.
 
-<<<<<<< HEAD
-init_stats(State) ->
-    StateWithInitTimer = rabbit_event:init_stats_timer(State, #gs2_state.timer),
-    next_stats_timer(StateWithInitTimer).
-=======
 init_stats(State = #gs2_state{ emit_stats_fun = EmitStatsFun }) ->
     StateWithInitTimer = rabbit_event:init_stats_timer(State, #gs2_state.timer),
     next_stats_timer(EmitStatsFun(StateWithInitTimer)).
->>>>>>> 11b2458d
 
 next_stats_timer(State) ->
     ensure_stats_timer(rabbit_event:reset_stats_timer(State, #gs2_state.timer)).
