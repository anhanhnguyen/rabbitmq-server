%% The contents of this file are subject to the Mozilla Public License
%% Version 1.1 (the "License"); you may not use this file except in
%% compliance with the License. You may obtain a copy of the License
%% at http://www.mozilla.org/MPL/
%%
%% Software distributed under the License is distributed on an "AS IS"
%% basis, WITHOUT WARRANTY OF ANY KIND, either express or implied. See
%% the License for the specific language governing rights and
%% limitations under the License.
%%
%% The Original Code is RabbitMQ.
%%
%% The Initial Developer of the Original Code is GoPivotal, Inc.
%% Copyright (c) 2007-2017 Pivotal Software, Inc.  All rights reserved.
%%

%% In practice Erlang shouldn't be allowed to grow to more than a half
%% of available memory. The pessimistic scenario is when the Erlang VM
%% has a single process that's consuming all memory. In such a case,
%% during garbage collection, Erlang tries to allocate a huge chunk of
%% continuous memory, which can result in a crash or heavy swapping.
%%
%% This module tries to warn Rabbit before such situations occur, so
%% that it has a higher chance to avoid running out of memory.

-module(vm_memory_monitor).

-behaviour(gen_server).

-export([start_link/1, start_link/3]).

-export([init/1, handle_call/3, handle_cast/2, handle_info/2,
         terminate/2, code_change/3]).

-export([get_total_memory/0, get_vm_limit/0,
         get_check_interval/0, set_check_interval/1,
         get_vm_memory_high_watermark/0, set_vm_memory_high_watermark/1,
         get_memory_limit/0,
         %% TODO: refactor in master
         get_memory_use/1,
         get_process_memory/0,
         get_process_memory/1,
         get_memory_calculation_strategy/0,
         get_rss_memory/0]).

%% for tests
-export([parse_line_linux/1, parse_mem_limit/1]).

-define(SERVER, ?MODULE).

-record(state, {total_memory,
                memory_limit,
                process_memory,
                memory_config_limit,
                timeout,
                timer,
                alarmed,
                alarm_funs,
                os_type = undefined,
                os_pid  = undefined,
                page_size = undefined,
                proc_file = undefined}).

-include("rabbit_memory.hrl").

%%----------------------------------------------------------------------------

-type memory_calculation_strategy() :: rss | erlang | allocated.
-type vm_memory_high_watermark() :: (float() | {'absolute', integer() | string()}).
-spec start_link(float()) -> rabbit_types:ok_pid_or_error().
-spec start_link(float(), fun ((any()) -> 'ok'),
                       fun ((any()) -> 'ok')) -> rabbit_types:ok_pid_or_error().
-spec get_total_memory() -> (non_neg_integer() | 'unknown').
-spec get_vm_limit() -> non_neg_integer().
-spec get_check_interval() -> non_neg_integer().
-spec set_check_interval(non_neg_integer()) -> 'ok'.
-spec get_vm_memory_high_watermark() -> vm_memory_high_watermark().
-spec set_vm_memory_high_watermark(vm_memory_high_watermark()) -> 'ok'.
-spec get_memory_limit() -> non_neg_integer().
-spec get_memory_use(bytes) -> {non_neg_integer(),  float() | infinity};
                    (ratio) -> float() | infinity.
<<<<<<< HEAD
-spec get_cached_process_memory_and_limit() -> {non_neg_integer(), non_neg_integer()}.
-spec get_rss_memory() -> non_neg_integer().
=======
-spec get_cached_process_memory_and_limit() -> {non_neg_integer(),
                                                float() | infinity}.
>>>>>>> 57035401

-export_type([memory_calculation_strategy/0]).
%%----------------------------------------------------------------------------
%% Public API
%%----------------------------------------------------------------------------

get_total_memory() ->
    case application:get_env(rabbit, total_memory_available_override_value) of
        {ok, Value} ->
            case rabbit_resource_monitor_misc:parse_information_unit(Value) of
                {ok, ParsedTotal} ->
                    ParsedTotal;
                {error, parse_error} ->
                    rabbit_log:warning(
                      "The override value for the total memmory available is "
                      "not a valid value: ~p, getting total from the system.~n",
                      [Value]),
                    get_total_memory_from_os()
            end;
        undefined ->
            get_total_memory_from_os()
    end.

get_vm_limit() -> get_vm_limit(os:type()).

get_check_interval() ->
    gen_server:call(?MODULE, get_check_interval, infinity).

set_check_interval(Fraction) ->
    gen_server:call(?MODULE, {set_check_interval, Fraction}, infinity).

get_vm_memory_high_watermark() ->
    gen_server:call(?MODULE, get_vm_memory_high_watermark, infinity).

set_vm_memory_high_watermark(Fraction) ->
    gen_server:call(?MODULE, {set_vm_memory_high_watermark, Fraction},
                    infinity).

get_memory_limit() ->
    gen_server:call(?MODULE, get_memory_limit, infinity).

get_memory_use(bytes) ->
    {ProcessMemory, MemoryLimit} = get_cached_process_memory_and_limit(),
    {ProcessMemory, case MemoryLimit > 0.0 of
                        true  -> MemoryLimit;
                        false -> infinity
                    end};
get_memory_use(ratio) ->
    {ProcessMemory, MemoryLimit} = get_cached_process_memory_and_limit(),
    case MemoryLimit > 0.0 of
        true  -> ProcessMemory / MemoryLimit;
        false -> infinity
    end.

%% Memory reported by erlang:memory(total) is not supposed to
%% be equal to the total size of all pages mapped to the emulator,
%% according to http://erlang.org/doc/man/erlang.html#memory-0
%% erlang:memory(total) under-reports memory usage by around 20%
%%
%% Win32 Note: 3.6.12 shipped with code that used wmic.exe to get the
%% WorkingSetSize value for the running erl.exe process. Unfortunately
%% even with a moderate invocation rate of 1 ops/second that uses more
%% CPU resources than some Windows users are willing to tolerate.
%% See rabbitmq/rabbitmq-server#1343 and rabbitmq/rabbitmq-common#224
%% for details.
-spec get_process_memory() -> Bytes :: integer().
get_process_memory() ->
    {ProcMem, _} = get_memory_use(bytes),
    ProcMem.

-spec get_process_memory(cached | current) -> Bytes :: integer().
get_process_memory(cached) ->
    {ProcMem, _} = get_memory_use(bytes),
    ProcMem;
get_process_memory(current) ->
    get_process_memory_uncached().

-spec get_memory_calculation_strategy() -> memory_calculation_strategy().
get_memory_calculation_strategy() ->
    case rabbit_misc:get_env(rabbit, vm_memory_calculation_strategy, rss) of
        allocated -> allocated;
        erlang -> erlang;
        legacy -> erlang; %% backwards compatibility
        rss -> rss;
        UnsupportedValue ->
            rabbit_log:warning(
              "Unsupported value '~p' for vm_memory_calculation_strategy. "
              "Supported values: (allocated|erlang|legacy|rss). "
              "Defaulting to 'rss'",
              [UnsupportedValue]
            ),
            rss
    end.

%%----------------------------------------------------------------------------
%% gen_server callbacks
%%----------------------------------------------------------------------------

start_link(MemFraction) ->
    start_link(MemFraction,
               fun alarm_handler:set_alarm/1, fun alarm_handler:clear_alarm/1).

start_link(MemFraction, AlarmSet, AlarmClear) ->
    gen_server:start_link({local, ?SERVER}, ?MODULE,
                          [MemFraction, {AlarmSet, AlarmClear}], []).

init([MemFraction, AlarmFuns]) ->
    TRef = erlang:send_after(?DEFAULT_MEMORY_CHECK_INTERVAL, self(), update),
    State0 = #state{timeout    = ?DEFAULT_MEMORY_CHECK_INTERVAL,
                    timer      = TRef,
                    alarmed    = false,
                    alarm_funs = AlarmFuns},
    State1 = update_process_memory(init_state_by_os(State0)),
    {ok, set_mem_limits(State1, MemFraction)}.

handle_call(get_vm_memory_high_watermark, _From,
            #state{memory_config_limit = MemLimit} = State) ->
    {reply, MemLimit, State};

handle_call({set_vm_memory_high_watermark, MemLimit}, _From, State) ->
    {reply, ok, set_mem_limits(State, MemLimit)};

handle_call(get_check_interval, _From, State) ->
    {reply, State#state.timeout, State};

handle_call({set_check_interval, Timeout}, _From, State) ->
    State1 = case erlang:cancel_timer(State#state.timer) of
        false ->
            State#state{timeout = Timeout};
        _ ->
            State#state{timeout = Timeout,
                        timer = erlang:send_after(Timeout, self(), update)}
    end,
    {reply, ok, State1};

handle_call(get_memory_limit, _From, State) ->
    {reply, State#state.memory_limit, State};

handle_call(get_cached_process_memory_and_limit, _From, State) ->
    {reply, {State#state.process_memory, State#state.memory_limit}, State};

handle_call(_Request, _From, State) ->
    {noreply, State}.

handle_cast(_Request, State) ->
    {noreply, State}.

handle_info(update, State) ->
    _ = erlang:cancel_timer(State#state.timer),
    State1 = internal_update(State),
    TRef = erlang:send_after(State1#state.timeout, self(), update),
    {noreply, State1#state{ timer = TRef }};

handle_info(_Info, State) ->
    {noreply, State}.

terminate(_Reason, _State) ->
    ok.

code_change(_OldVsn, State, _Extra) ->
    {ok, State}.

%%----------------------------------------------------------------------------
%% Server Internals
%%----------------------------------------------------------------------------
get_rss_memory() ->
    TmpState = init_state_by_os(#state{}),
    {ok, ProcMem} = get_process_memory_using_strategy(rss, TmpState),
    ProcMem.

get_cached_process_memory_and_limit() ->
    try
        gen_server:call(?MODULE, get_cached_process_memory_and_limit, infinity)
    catch exit:{noproc, Error} ->
        rabbit_log:warning("Memory monitor process not yet started: ~p~n", [Error]),
        ProcessMemory = get_process_memory_uncached(),
        {ProcessMemory, infinity}
    end.

get_process_memory_uncached() ->
    TmpState = update_process_memory(init_state_by_os(#state{})),
    TmpState#state.process_memory.

update_process_memory(State) ->
    Strategy = get_memory_calculation_strategy(),
    {ok, ProcMem} = get_process_memory_using_strategy(Strategy, State),
    State#state{process_memory = ProcMem}.

init_state_by_os(State = #state{os_type = undefined}) ->
    OsType = os:type(),
    OsPid = os:getpid(),
    init_state_by_os(State#state{os_type = OsType, os_pid = OsPid});
init_state_by_os(State0 = #state{os_type = {unix, linux}, os_pid = OsPid}) ->
    PageSize = get_linux_pagesize(),
    ProcFile = io_lib:format("/proc/~s/statm", [OsPid]),
    State0#state{page_size = PageSize, proc_file = ProcFile};
init_state_by_os(State) ->
    State.

get_process_memory_using_strategy(rss, #state{os_type = {unix, linux},
                                              page_size = PageSize,
                                              proc_file = ProcFile}) ->
    Data = read_proc_file(ProcFile),
    [_|[RssPagesStr|_]] = string:tokens(Data, " "),
    ProcMem = list_to_integer(RssPagesStr) * PageSize,
    {ok, ProcMem};
get_process_memory_using_strategy(rss, #state{os_type = {unix, _},
                                              os_pid = OsPid}) ->
    Cmd = "ps -p " ++ OsPid ++ " -o rss=",
    CmdOutput = os:cmd(Cmd),
    case re:run(CmdOutput, "[0-9]+", [{capture, first, list}]) of
        {match, [Match]} ->
            ProcMem = list_to_integer(Match) * 1024,
            {ok, ProcMem};
        _ ->
            {error, {unexpected_output_from_command, Cmd, CmdOutput}}
    end;
get_process_memory_using_strategy(rss, _State) ->
    {ok, recon_alloc:memory(allocated)};
get_process_memory_using_strategy(allocated, _State) ->
    {ok, recon_alloc:memory(allocated)};
get_process_memory_using_strategy(erlang, _State) ->
    {ok, erlang:memory(total)}.

get_total_memory_from_os() ->
    try
        get_total_memory(os:type())
    catch _:Error ->
            rabbit_log:warning(
              "Failed to get total system memory: ~n~p~n~p~n",
              [Error, erlang:get_stacktrace()]),
            unknown
    end.

set_mem_limits(State, MemLimit) ->
    case erlang:system_info(wordsize) of
        4 ->
            rabbit_log:warning(
              "You are using a 32-bit version of Erlang: you may run into "
              "memory address~n"
              "space exhaustion or statistic counters overflow.~n");
        _ ->
            ok
    end,
    TotalMemory =
        case get_total_memory() of
            unknown ->
                case State of
                    #state { total_memory = undefined,
                             memory_limit = undefined } ->
                        rabbit_log:warning(
                          "Unknown total memory size for your OS ~p. "
                          "Assuming memory size is ~p MiB (~p bytes).~n",
                          [os:type(),
                           trunc(?MEMORY_SIZE_FOR_UNKNOWN_OS/?ONE_MiB),
                           ?MEMORY_SIZE_FOR_UNKNOWN_OS]);
                    _ ->
                        ok
                end,
                ?MEMORY_SIZE_FOR_UNKNOWN_OS;
            Memory -> Memory
        end,
    UsableMemory =
        case get_vm_limit() of
            Limit when Limit < TotalMemory ->
                rabbit_log:warning(
                  "Only ~p MiB (~p bytes) of ~p MiB (~p bytes) memory usable due to "
                  "limited address space.~n"
                  "Crashes due to memory exhaustion are possible - see~n"
                  "http://www.rabbitmq.com/memory.html#address-space~n",
                  [trunc(Limit/?ONE_MiB), Limit, trunc(TotalMemory/?ONE_MiB),
                   TotalMemory]),
                Limit;
            _ ->
                TotalMemory
        end,
    MemLim = interpret_limit(parse_mem_limit(MemLimit), UsableMemory),
    rabbit_log:info(
        "Memory high watermark set to ~p MiB (~p bytes)"
        " of ~p MiB (~p bytes) total~n",
        [trunc(MemLim/?ONE_MiB), MemLim,
         trunc(TotalMemory/?ONE_MiB), TotalMemory]
    ),
    internal_update(State #state { total_memory    = TotalMemory,
                                   memory_limit    = MemLim,
                                   memory_config_limit = MemLimit}).

interpret_limit({'absolute', MemLim}, UsableMemory) ->
    erlang:min(MemLim, UsableMemory);
interpret_limit(MemFraction, UsableMemory) ->
    trunc(MemFraction * UsableMemory).

parse_mem_limit({absolute, Limit}) ->
    case rabbit_resource_monitor_misc:parse_information_unit(Limit) of
        {ok, ParsedLimit} -> {absolute, ParsedLimit};
        {error, parse_error} ->
            rabbit_log:error("Unable to parse vm_memory_high_watermark value ~p", [Limit]),
            ?DEFAULT_VM_MEMORY_HIGH_WATERMARK
    end;
parse_mem_limit(MemLimit) when is_integer(MemLimit) ->
    parse_mem_limit(float(MemLimit));
parse_mem_limit(MemLimit) when is_float(MemLimit), MemLimit =< ?MAX_VM_MEMORY_HIGH_WATERMARK ->
    MemLimit;
parse_mem_limit(MemLimit) when is_float(MemLimit), MemLimit > ?MAX_VM_MEMORY_HIGH_WATERMARK ->
    rabbit_log:warning(
      "Memory high watermark of ~p is above the allowed maximum, falling back to ~p~n",
      [MemLimit, ?MAX_VM_MEMORY_HIGH_WATERMARK]
    ),
    ?MAX_VM_MEMORY_HIGH_WATERMARK;
parse_mem_limit(MemLimit) ->
    rabbit_log:warning(
      "Memory high watermark of ~p is invalid, defaulting to ~p~n",
      [MemLimit, ?DEFAULT_VM_MEMORY_HIGH_WATERMARK]
    ),
    ?DEFAULT_VM_MEMORY_HIGH_WATERMARK.

internal_update(State0 = #state{memory_limit = MemLimit,
                                alarmed      = Alarmed,
                                alarm_funs   = {AlarmSet, AlarmClear}}) ->
    State1 = update_process_memory(State0),
    ProcMem = State1#state.process_memory,
    NewAlarmed = ProcMem  > MemLimit,
    case {Alarmed, NewAlarmed} of
        {false, true} -> emit_update_info(set, ProcMem, MemLimit),
                         AlarmSet({{resource_limit, memory, node()}, []});
        {true, false} -> emit_update_info(clear, ProcMem, MemLimit),
                         AlarmClear({resource_limit, memory, node()});
        _             -> ok
    end,
    State1#state{alarmed = NewAlarmed}.

emit_update_info(AlarmState, MemUsed, MemLimit) ->
    rabbit_log:info(
      "vm_memory_high_watermark ~p. Memory used:~p allowed:~p~n",
      [AlarmState, MemUsed, MemLimit]).

%% According to http://msdn.microsoft.com/en-us/library/aa366778(VS.85).aspx
%% Windows has 2GB and 8TB of address space for 32 and 64 bit accordingly.
get_vm_limit({win32,_OSname}) ->
    case erlang:system_info(wordsize) of
        4 -> 2*1024*1024*1024;          %% 2 GB for 32 bits  2^31
        8 -> 8*1024*1024*1024*1024      %% 8 TB for 64 bits  2^42
    end;

%% On a 32-bit machine, if you're using more than 2 gigs of RAM you're
%% in big trouble anyway.
get_vm_limit(_OsType) ->
    case erlang:system_info(wordsize) of
        4 -> 2*1024*1024*1024;          %% 2 GB for 32 bits  2^31
        8 -> 256*1024*1024*1024*1024    %% 256 TB for 64 bits 2^48
             %%http://en.wikipedia.org/wiki/X86-64#Virtual_address_space_details
    end.

%%----------------------------------------------------------------------------
%% Internal Helpers
%%----------------------------------------------------------------------------
cmd(Command) ->
    Exec = hd(string:tokens(Command, " ")),
    case os:find_executable(Exec) of
        false -> throw({command_not_found, Exec});
        _     -> os:cmd(Command)
    end.

get_linux_pagesize() ->
    CmdOutput = cmd("getconf PAGESIZE"),
    case re:run(CmdOutput, "^[0-9]+", [{capture, first, list}]) of
        {match, [Match]} -> list_to_integer(Match);
        _ ->
            rabbit_log:warning(
                "Failed to get memory page size, using 4096:~n~p~n",
                [CmdOutput]),
            4096
    end.

%% get_total_memory(OS) -> Total
%% Windows and Freebsd code based on: memsup:get_memory_usage/1
%% Original code was part of OTP and released under "Erlang Public License".

get_total_memory({unix, darwin}) ->
    sysctl("hw.memsize");

get_total_memory({unix, freebsd}) ->
    PageSize  = sysctl("vm.stats.vm.v_page_size"),
    PageCount = sysctl("vm.stats.vm.v_page_count"),
    PageCount * PageSize;

get_total_memory({unix, openbsd}) ->
    sysctl("hw.usermem");

get_total_memory({win32, _OSname}) ->
    [Result|_] = os_mon_sysinfo:get_mem_info(),
    {ok, [_MemLoad, TotPhys, _AvailPhys, _TotPage, _AvailPage, _TotV, _AvailV],
     _RestStr} =
        io_lib:fread("~d~d~d~d~d~d~d", Result),
    TotPhys;

get_total_memory({unix, linux}) ->
    File = read_proc_file("/proc/meminfo"),
    Lines = string:tokens(File, "\n"),
    Dict = dict:from_list(lists:map(fun parse_line_linux/1, Lines)),
    dict:fetch('MemTotal', Dict);

get_total_memory({unix, sunos}) ->
    File = cmd("/usr/sbin/prtconf"),
    Lines = string:tokens(File, "\n"),
    Dict = dict:from_list(lists:map(fun parse_line_sunos/1, Lines)),
    dict:fetch('Memory size', Dict);

get_total_memory({unix, aix}) ->
    File = cmd("/usr/bin/vmstat -v"),
    Lines = string:tokens(File, "\n"),
    Dict = dict:from_list(lists:map(fun parse_line_aix/1, Lines)),
    dict:fetch('memory pages', Dict) * 4096;

get_total_memory(_OsType) ->
    unknown.

%% A line looks like "MemTotal:         502968 kB"
%% or (with broken OS/modules) "Readahead      123456 kB"
parse_line_linux(Line) ->
    {Name, Value, UnitRest} =
        case string:tokens(Line, ":") of
            %% no colon in the line
            [S] ->
                [K, RHS] = re:split(S, "\s", [{parts, 2}, {return, list}]),
                [V | Unit] = string:tokens(RHS, " "),
                {K, V, Unit};
            [K, RHS | _Rest] ->
                [V | Unit] = string:tokens(RHS, " "),
                {K, V, Unit}
        end,
    Value1 = case UnitRest of
        []     -> list_to_integer(Value); %% no units
        ["kB"] -> list_to_integer(Value) * 1024
    end,
    {list_to_atom(Name), Value1}.

%% A line looks like "Memory size: 1024 Megabytes"
parse_line_sunos(Line) ->
    case string:tokens(Line, ":") of
        [Name, RHS | _Rest] ->
            [Value1 | UnitsRest] = string:tokens(RHS, " "),
            Value2 = case UnitsRest of
                         ["Gigabytes"] ->
                             list_to_integer(Value1) * ?ONE_MiB * 1024;
                         ["Megabytes"] ->
                             list_to_integer(Value1) * ?ONE_MiB;
                         ["Kilobytes"] ->
                             list_to_integer(Value1) * 1024;
                         _ ->
                             Value1 ++ UnitsRest %% no known units
                     end,
            {list_to_atom(Name), Value2};
        [Name] -> {list_to_atom(Name), none}
    end.

%% Lines look like " 12345 memory pages"
%% or              "  80.1 maxpin percentage"
parse_line_aix(Line) ->
    [Value | NameWords] = string:tokens(Line, " "),
    Name = string:join(NameWords, " "),
    {list_to_atom(Name),
     case lists:member($., Value) of
         true  -> trunc(list_to_float(Value));
         false -> list_to_integer(Value)
     end}.

sysctl(Def) ->
    list_to_integer(cmd("/usr/bin/env sysctl -n " ++ Def) -- "\n").

%% file:read_file does not work on files in /proc as it seems to get
%% the size of the file first and then read that many bytes. But files
%% in /proc always have length 0, we just have to read until we get
%% eof.
read_proc_file(File) ->
    {ok, IoDevice} = file:open(File, [read, raw]),
    Res = read_proc_file(IoDevice, []),
    _ = file:close(IoDevice),
    lists:flatten(lists:reverse(Res)).

-define(BUFFER_SIZE, 1024).
read_proc_file(IoDevice, Acc) ->
    case file:read(IoDevice, ?BUFFER_SIZE) of
        {ok, Res} -> read_proc_file(IoDevice, [Res | Acc]);
        eof       -> Acc
    end.<|MERGE_RESOLUTION|>--- conflicted
+++ resolved
@@ -79,13 +79,9 @@
 -spec get_memory_limit() -> non_neg_integer().
 -spec get_memory_use(bytes) -> {non_neg_integer(),  float() | infinity};
                     (ratio) -> float() | infinity.
-<<<<<<< HEAD
--spec get_cached_process_memory_and_limit() -> {non_neg_integer(), non_neg_integer()}.
--spec get_rss_memory() -> non_neg_integer().
-=======
 -spec get_cached_process_memory_and_limit() -> {non_neg_integer(),
                                                 float() | infinity}.
->>>>>>> 57035401
+-spec get_rss_memory() -> non_neg_integer().
 
 -export_type([memory_calculation_strategy/0]).
 %%----------------------------------------------------------------------------
